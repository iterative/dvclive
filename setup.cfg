--- conflicted
+++ resolved
@@ -39,15 +39,7 @@
     pytest-mock==3.8.2
     pylint==2.15.0
     pylint-plugin-utils>=0.6
-<<<<<<< HEAD
     mypy==0.981
-    pandas>=1.3.1
-    funcy>=1.1
-    dvc>=2.0.0
-    %(all)s
-=======
-    mypy==0.971
->>>>>>> bb66defc
 dev =
     %(tests)s
     %(all)s

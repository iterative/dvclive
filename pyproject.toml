[build-system]
requires = ["setuptools>=61", "setuptools_scm[toml]>=7"]
build-backend = "setuptools.build_meta"

[project]
description = "Experiments logger for ML projects."
name = "dvclive"
readme = "README.md"
keywords = [
    "ai",
    "metrics",
    "collaboration",
    "data-science",
    "data-version-control",
    "developer-tools",
    "git",
    "machine-learning",
    "reproducibility",
]
license = { text = "Apache License 2.0" }
maintainers = [{ name = "Iterative", email = "support@dvc.org" }]
authors = [{ name = "Iterative", email = "support@dvc.org" }]
requires-python = ">=3.8"
classifiers = [
    "Development Status :: 4 - Beta",
    "Programming Language :: Python :: 3",
    "Programming Language :: Python :: 3.8",
    "Programming Language :: Python :: 3.9",
    "Programming Language :: Python :: 3.10",
    "Programming Language :: Python :: 3.11",
]
dynamic = ["version"]
dependencies = [
<<<<<<< HEAD
    "dvc>=3.20.0",
    "dvc-render>=0.5.0,<1.0",
=======
    "dvc>=3.22.0",
    "dvc-render>=0.6.0,<1.0",
>>>>>>> 1bdca3aa
    "dvc-studio-client>=0.15.0,<1",
    "funcy",
    "ruamel.yaml",
    "scmrepo",
]
[project.optional-dependencies]
image = ["numpy", "pillow"]
sklearn = ["scikit-learn"]
plots = ["scikit-learn"]
markdown = ["matplotlib"]
tests = [
    "pytest>=7.2.0,<8.0",
    "pytest-sugar>=0.9.6,<1.0",
    "pytest-cov>=3.0.0,<4.0",
    "pytest-mock>=3.8.2,<4.0",
    "dvclive[image,plots,markdown]",
    "ipython",
]
dev = [
    "dvclive[all,tests]",
    "mypy>=1.1.1"
]
mmcv = ["mmcv"]
tf = ["tensorflow"]
xgb = ["xgboost"]
lgbm = ["lightgbm"]
huggingface = ["transformers", "datasets"]
catalyst = ["catalyst>22"]
fastai = ["fastai"]
lightning = ["lightning>=2.0", "torch"]
optuna = ["optuna"]
all = [
   "dvclive[image,mmcv,tf,xgb,lgbm,huggingface,catalyst,fastai,pytorch-lightning,optuna,plots,markdown]"
]

[project.urls]
Homepage = "https://github.com/iterative/dvclive"
Documentation = "https://dvc.org/doc/dvclive"
Repository = "https://github.com/iterative/dvclive"
Changelog = "https://github.com/iterative/dvclive/releases"
Issues = "https://github.com/iterative/dvclive/issues"

[tool.setuptools.packages.find]
exclude = ["tests", "tests.*"]
where = ["src"]
namespaces = false

[tool.setuptools]
license-files = ["LICENSE"]
platforms = ["any"]

[tool.setuptools_scm]
write_to = "src/dvclive/_dvclive_version.py"

[tool.black]
line-length = 88
include = '\.pyi?$'
exclude = '''
/(
    \.eggs
  | \.git
  | \.hg
  | \.mypy_cache
  | \.tox
  | \.venv
  | _build
  | buck-out
  | build
  | dist
)/
'''

[tool.isort]
profile = "black"
known_first_party = ["dvclive"]
line_length = 88

[tool.pytest.ini_options]
addopts = "-ra"
markers = """
    vscode: mark a test that verifies behavior that VS Code relies on
    studio: mark a test that verifies behavior that Studio relies on
"""

[tool.coverage.run]
branch = true
source = ["dvclive", "tests"]

[tool.coverage.paths]
source = ["src", "*/site-packages"]

[tool.coverage.report]
show_missing = true
exclude_lines = [
    "pragma: no cover",
    "if __name__ == .__main__.:",
    "if typing.TYPE_CHECKING:",
    "if TYPE_CHECKING:",
    "raise NotImplementedError",
    "raise AssertionError",
    "@overload",
]

[tool.mypy]
# Error output
show_column_numbers = true
show_error_codes = true
show_error_context = true
show_traceback = true
pretty = true
check_untyped_defs = false
# Warnings
warn_no_return = true
warn_redundant_casts = true
warn_unreachable = true
ignore_missing_imports = true
files = ["src", "tests"]
enable_recursive_aliases = true

[tool.codespell]
ignore-words-list = "fpr"

[tool.ruff]
ignore = ["N818", "UP006", "UP007", "UP035", "UP038", "B905", "PGH003"]
select = ["F", "E", "W", "C90", "N", "UP", "YTT", "S", "BLE", "B", "A", "C4", "T10", "EXE", "ISC", "INP", "PIE", "T20", "PT", "Q", "RSE", "RET", "SLF", "SIM", "TID", "TCH", "INT", "ARG", "PGH", "PL", "TRY", "NPY", "RUF"]

[tool.ruff.per-file-ignores]
"tests/*" = ["S101", "INP001", "SLF001", "ARG001", "ARG002", "ARG005", "PLR2004", "NPY002"]

[tool.ruff.pylint]
max-args = 10<|MERGE_RESOLUTION|>--- conflicted
+++ resolved
@@ -31,13 +31,8 @@
 ]
 dynamic = ["version"]
 dependencies = [
-<<<<<<< HEAD
-    "dvc>=3.20.0",
-    "dvc-render>=0.5.0,<1.0",
-=======
     "dvc>=3.22.0",
     "dvc-render>=0.6.0,<1.0",
->>>>>>> 1bdca3aa
     "dvc-studio-client>=0.15.0,<1",
     "funcy",
     "ruamel.yaml",

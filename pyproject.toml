[build-system]
requires = ["setuptools>=61", "setuptools_scm[toml]>=7"]
build-backend = "setuptools.build_meta"

[project]
description = "Experiments logger for ML projects."
name = "dvclive"
readme = "README.md"
keywords = [
  "ai",
  "metrics",
  "collaboration",
  "data-science",
  "data-version-control",
  "developer-tools",
  "git",
  "machine-learning",
  "reproducibility"
]
license = {text = "Apache License 2.0"}
maintainers = [{name = "Iterative", email = "support@dvc.org"}]
authors = [{name = "Iterative", email = "support@dvc.org"}]
requires-python = ">=3.9"
classifiers = [
  "Development Status :: 4 - Beta",
  "Programming Language :: Python :: 3",
  "Programming Language :: Python :: 3.9",
  "Programming Language :: Python :: 3.10",
  "Programming Language :: Python :: 3.11",
  "Programming Language :: Python :: 3.12"
]
dynamic = ["version"]
dependencies = [
  "dvc>=3.47.0",
  "dvc-render>=1.0.0,<2",
  "dvc-studio-client>=0.20,<1",
  "funcy",
  "gto",
  "ruamel.yaml",
<<<<<<< HEAD
  "scmrepo",
  "psutil",
  "pynvml"
=======
  "scmrepo>=3,<4"
>>>>>>> 9eb04c26
]

[project.optional-dependencies]
image = ["numpy", "pillow"]
sklearn = ["scikit-learn"]
plots = ["scikit-learn", "pandas", "numpy"]
markdown = ["matplotlib"]
tests = [
  "pytest>=7.2.0,<8.0",
  "pytest-sugar>=0.9.6,<1.0",
  "pytest-cov>=3.0.0,<4.0",
  "pytest-mock>=3.8.2,<4.0",
  "dvclive[image,plots,markdown]",
  "ipython",
  "pytest_voluptuous",
  "dpath"
]
dev = [
  "dvclive[all,tests]",
  "mypy>=1.1.1",
  "types-PyYAML"
]
mmcv = ["mmcv"]
tf = ["tensorflow"]
xgb = ["xgboost"]
lgbm = ["lightgbm"]
huggingface = ["transformers", "datasets"]
catalyst = ["catalyst>22"]
fastai = ["fastai"]
lightning = ["lightning>=2.0", "torch", "jsonargparse[signatures]>=4.26.1"]
optuna = ["optuna"]
all = [
  "dvclive[image,mmcv,tf,xgb,lgbm,huggingface,catalyst,fastai,lightning,optuna,plots,markdown]"
]

[project.urls]
Homepage = "https://github.com/iterative/dvclive"
Documentation = "https://dvc.org/doc/dvclive"
Repository = "https://github.com/iterative/dvclive"
Changelog = "https://github.com/iterative/dvclive/releases"
Issues = "https://github.com/iterative/dvclive/issues"

[tool.setuptools]
license-files = ["LICENSE"]
platforms = ["any"]

[tool.setuptools.packages.find]
exclude = ["tests", "tests.*"]
where = ["src"]
namespaces = false

[tool.setuptools_scm]
write_to = "src/dvclive/_dvclive_version.py"

[tool.pytest.ini_options]
addopts = "-ra"
markers = """
    vscode: mark a test that verifies behavior that VS Code relies on
    studio: mark a test that verifies behavior that Studio relies on
"""

[tool.coverage.run]
branch = true
source = ["dvclive", "tests"]

[tool.coverage.paths]
source = ["src", "*/site-packages"]

[tool.coverage.report]
show_missing = true
exclude_lines = [
  "pragma: no cover",
  "if __name__ == .__main__.:",
  "if typing.TYPE_CHECKING:",
  "if TYPE_CHECKING:",
  "raise NotImplementedError",
  "raise AssertionError",
  "@overload"
]

[tool.mypy]
# Error output
show_column_numbers = true
show_error_codes = true
show_error_context = true
show_traceback = true
pretty = true
check_untyped_defs = false
# Warnings
warn_no_return = true
warn_redundant_casts = true
warn_unreachable = true
ignore_missing_imports = true
files = ["src", "tests"]

[tool.codespell]
ignore-words-list = "fpr"

[tool.ruff]
ignore = ["N818", "UP006", "UP007", "UP035", "UP038", "B905", "PGH003"]
select = ["F", "E", "W", "C90", "N", "UP", "YTT", "S", "BLE", "B", "A", "C4", "T10", "EXE", "ISC", "INP", "PIE", "T20", "PT", "Q", "RSE", "RET", "SLF", "SIM", "TID", "TCH", "INT", "ARG", "PGH", "PL", "TRY", "NPY", "RUF"]

[tool.ruff.per-file-ignores]
"noxfile.py" = ["D", "PTH"]
"tests/*" = ["S101", "INP001", "SLF001", "ARG001", "ARG002", "ARG005", "PLR2004", "NPY002"]

[tool.ruff.pylint]
max-args = 10<|MERGE_RESOLUTION|>--- conflicted
+++ resolved
@@ -37,13 +37,9 @@
   "funcy",
   "gto",
   "ruamel.yaml",
-<<<<<<< HEAD
-  "scmrepo",
+  "scmrepo>=3,<4",
   "psutil",
   "pynvml"
-=======
-  "scmrepo>=3,<4"
->>>>>>> 9eb04c26
 ]
 
 [project.optional-dependencies]

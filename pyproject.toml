[build-system]
requires = ["setuptools>=61", "setuptools_scm[toml]>=7"]
build-backend = "setuptools.build_meta"

[project]
description = "Experiments logger for ML projects."
name = "dvclive"
readme = "README.md"
keywords = [
  "ai",
  "metrics",
  "collaboration",
  "data-science",
  "data-version-control",
  "developer-tools",
  "git",
  "machine-learning",
  "reproducibility"
]
license = {text = "Apache License 2.0"}
maintainers = [{name = "Iterative", email = "support@dvc.org"}]
authors = [{name = "Iterative", email = "support@dvc.org"}]
requires-python = ">=3.9"
classifiers = [
  "Development Status :: 4 - Beta",
  "Programming Language :: Python :: 3",
  "Programming Language :: Python :: 3.9",
  "Programming Language :: Python :: 3.10",
  "Programming Language :: Python :: 3.11",
  "Programming Language :: Python :: 3.12"
]
dynamic = ["version"]
dependencies = [
  "dvc>=3.47.0",
  "dvc-render>=1.0.0,<2",
  "dvc-studio-client>=0.20,<1",
  "funcy",
  "gto",
  "ruamel.yaml",
<<<<<<< HEAD
  "scmrepo",
  "pydantic>=2.0,<3.0"
=======
  "scmrepo>=3,<4",
  "psutil",
  "pynvml"
>>>>>>> 2c7c3780
]

[project.optional-dependencies]
image = ["numpy", "pillow"]
sklearn = ["scikit-learn"]
plots = ["scikit-learn", "pandas", "numpy"]
markdown = ["matplotlib"]
tests = [
  "pytest>=7.2.0,<8.0",
  "pytest-sugar>=0.9.6,<1.0",
  "pytest-cov>=3.0.0,<4.0",
  "pytest-mock>=3.8.2,<4.0",
  "dvclive[image,plots,markdown]",
  "ipython",
  "pytest_voluptuous",
  "dpath"
]
dev = [
  "dvclive[all,tests]",
  "mypy>=1.1.1",
  "types-PyYAML"
]
mmcv = ["mmcv"]
tf = ["tensorflow"]
xgb = ["xgboost"]
lgbm = ["lightgbm"]
huggingface = ["transformers", "datasets"]
catalyst = ["catalyst>22"]
fastai = ["fastai"]
lightning = ["lightning>=2.0", "torch", "jsonargparse[signatures]>=4.26.1"]
optuna = ["optuna"]
all = [
  "dvclive[image,mmcv,tf,xgb,lgbm,huggingface,catalyst,fastai,lightning,optuna,plots,markdown]"
]

[project.urls]
Homepage = "https://github.com/iterative/dvclive"
Documentation = "https://dvc.org/doc/dvclive"
Repository = "https://github.com/iterative/dvclive"
Changelog = "https://github.com/iterative/dvclive/releases"
Issues = "https://github.com/iterative/dvclive/issues"

[tool.setuptools]
license-files = ["LICENSE"]
platforms = ["any"]

[tool.setuptools.packages.find]
exclude = ["tests", "tests.*"]
where = ["src"]
namespaces = false

[tool.setuptools_scm]
write_to = "src/dvclive/_dvclive_version.py"

[tool.pytest.ini_options]
addopts = "-ra"
markers = """
    vscode: mark a test that verifies behavior that VS Code relies on
    studio: mark a test that verifies behavior that Studio relies on
"""

[tool.coverage.run]
branch = true
source = ["dvclive", "tests"]

[tool.coverage.paths]
source = ["src", "*/site-packages"]

[tool.coverage.report]
show_missing = true
exclude_lines = [
  "pragma: no cover",
  "if __name__ == .__main__.:",
  "if typing.TYPE_CHECKING:",
  "if TYPE_CHECKING:",
  "raise NotImplementedError",
  "raise AssertionError",
  "@overload"
]

[tool.mypy]
# Error output
show_column_numbers = true
show_error_codes = true
show_error_context = true
show_traceback = true
pretty = true
check_untyped_defs = false
# Warnings
warn_no_return = true
warn_redundant_casts = true
warn_unreachable = true
ignore_missing_imports = true
files = ["src", "tests"]

[tool.codespell]
ignore-words-list = "fpr"

[tool.ruff]
ignore = ["N818", "UP006", "UP007", "UP035", "UP038", "B905", "PGH003"]
select = ["F", "E", "W", "C90", "N", "UP", "YTT", "S", "BLE", "B", "A", "C4", "T10", "EXE", "ISC", "INP", "PIE", "T20", "PT", "Q", "RSE", "RET", "SLF", "SIM", "TID", "TCH", "INT", "ARG", "PGH", "PL", "TRY", "NPY", "RUF"]

[tool.ruff.per-file-ignores]
"noxfile.py" = ["D", "PTH"]
"tests/*" = ["S101", "INP001", "SLF001", "ARG001", "ARG002", "ARG005", "PLR2004", "NPY002"]

[tool.ruff.pylint]
max-args = 10<|MERGE_RESOLUTION|>--- conflicted
+++ resolved
@@ -37,14 +37,10 @@
   "funcy",
   "gto",
   "ruamel.yaml",
-<<<<<<< HEAD
-  "scmrepo",
-  "pydantic>=2.0,<3.0"
-=======
   "scmrepo>=3,<4",
   "psutil",
-  "pynvml"
->>>>>>> 2c7c3780
+  "pynvml",
+  "pydantic>=2.0,<3.0"
 ]
 
 [project.optional-dependencies]

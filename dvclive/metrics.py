--- conflicted
+++ resolved
@@ -26,11 +26,7 @@
         self._step: int = 0
         self._html: bool = html
         self._summary = summary
-<<<<<<< HEAD
         self._data: Dict[str, Any] = OrderedDict()
-=======
-        self._metrics: Dict[str, Any] = OrderedDict()
->>>>>>> 676209e1
         self._checkpoint: bool = checkpoint
 
         if resume and self.exists:
@@ -105,8 +101,6 @@
         return self._step
 
     def set_step(self, step: int):
-        if self._metrics:
-            self.next_step()
         self._step = step
 
     def next_step(self):
@@ -122,7 +116,6 @@
         if self._checkpoint:
             make_checkpoint()
 
-<<<<<<< HEAD
     def log(
         self, name: str, val: Union[int, float]):
         if name in self._data:
@@ -132,27 +125,8 @@
             self._data[name] = data
         else:
             raise InvalidDataTypeError(name, type(val))
-=======
-    def log(self, name: str, val: Union[int, float]):
-        splitted_name = os.path.normpath(name).split(os.path.sep)
-        if nested_get(self._metrics, splitted_name) is not None:
-            logger.info(
-                f"Found {name} in metrics dir, assuming new epoch started"
-            )
-            self.next_step()
 
-        if not isinstance(val, (int, float)):
-            raise InvalidMetricTypeError(name, type(val))
-
-        metric_history_path = os.path.join(self.history_path, name + ".tsv")
-        os.makedirs(os.path.dirname(metric_history_path), exist_ok=True)
-
-        nested_set(
-            self._metrics, splitted_name, val,
-        )
->>>>>>> 676209e1
-
-        data.dump(val, self.step, self._summary)
+        data.dump(val, self._step, self._summary)
 
     def read_step(self):
         if self.exists:

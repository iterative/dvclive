import json
import logging
import os
from collections import OrderedDict
from pathlib import Path
from typing import Any, Dict, Union

<<<<<<< HEAD
from .dvc import get_signal_file_path, make_checkpoint
from .error import ConfigMismatchError, InvalidMetricTypeError
from .serialize import update_tsv, write_json
from .utils import nested_get, nested_set
=======
from .data import Scalar
from .dvc import make_checkpoint, make_html
from .error import InvalidDataTypeError
>>>>>>> 7143e3ab

logger = logging.getLogger(__name__)


class MetricLogger:
    DEFAULT_DIR = "dvclive"

    def __init__(
        self,
        path: str = "dvclive",
        resume: bool = False,
        summary: bool = True,
        html: bool = True,
        checkpoint: bool = False,
        from_env: bool = True
    ):
        self._path: str = path
<<<<<<< HEAD
        self._summary = summary
=======
        self._step: int = 0
        self._data: Dict[str, Any] = OrderedDict()

        self._summary: bool = summary

>>>>>>> 7143e3ab
        self._html: bool = html
        self._checkpoint: bool = checkpoint

        self._step: int = 0
        self._metrics: Dict[str, Any] = OrderedDict()

        if from_env:
            self.update_from_env()

        if resume and self.exists:
            self._step = self.read_step()
            if self._step != 0:
                self._step += 1
        else:
            self._cleanup()
            self._init_paths()

    def _cleanup(self):

        for dvclive_file in Path(self.dir).rglob("*.tsv"):
            dvclive_file.unlink()

        if os.path.exists(self.summary_path):
            os.remove(self.summary_path)

        if os.path.exists(self.html_path):
            os.remove(self.html_path)

<<<<<<< HEAD
    def update_from_env(self) -> None:
=======
    def _init_paths(self):
        os.makedirs(self.dir, exist_ok=True)
        if self._summary:
            self.make_summary()

    @staticmethod
    def from_env():
>>>>>>> 7143e3ab
        from . import env

        if env.DVCLIVE_PATH in os.environ:

            if self.dir != os.environ[env.DVCLIVE_PATH]:
                raise ConfigMismatchError(self)

            env_config = {
                "summary": bool(int(os.environ.get(env.DVCLIVE_SUMMARY, "0"))),
                "html": bool(int(os.environ.get(env.DVCLIVE_HTML, "0"))),
                "checkpoint": bool(
                    int(os.environ.get(env.DVC_CHECKPOINT, "0"))
                ),
                "resume": bool(int(os.environ.get(env.DVCLIVE_RESUME, "0"))),
            }
            for k, v in env_config.items():
                if getattr(self, k) != v:
                    logger.info(f"Overriding {k} with value provided by DVC: {v}")
                    setattr(self, k, v)

    @property
    def dir(self):
        return self._path

    @property
    def exists(self):
        return os.path.isdir(self.dir)

    @property
    def summary_path(self):
        return self.dir + ".json"

    @property
    def html_path(self):
        return self.dir + "_dvc_plots/index.html"

    def get_step(self) -> int:
        return self._step

    def set_step(self, step: int) -> None:
        if self._html:
            make_html()

        if self._checkpoint:
            make_checkpoint()

        self._step = step

    def next_step(self):
        self.set_step(self.get_step() + 1)

    def log(self, name: str, val: Union[int, float]):

        if name in self._data:
            data = self._data[name]
        elif Scalar.could_log(val):
            data = Scalar(name, self.dir)
            self._data[name] = data
        else:
            raise InvalidDataTypeError(name, type(val))

        data.dump(val, self._step)
        if self._summary:
            self.make_summary()

    def make_summary(self):
        summary_data = {"step": self.get_step()}

        for data in self._data.values():
            summary_data.update(data.summary)

        with open(self.summary_path, "w") as f:
            json.dump(summary_data, f, indent=4)

    def read_step(self):
        if self.exists:
            latest = self.read_latest()
            return int(latest["step"])
        return 0

    def read_latest(self):
        with open(self.summary_path, "r") as fobj:
            return json.load(fobj)<|MERGE_RESOLUTION|>--- conflicted
+++ resolved
@@ -5,16 +5,9 @@
 from pathlib import Path
 from typing import Any, Dict, Union
 
-<<<<<<< HEAD
-from .dvc import get_signal_file_path, make_checkpoint
-from .error import ConfigMismatchError, InvalidMetricTypeError
-from .serialize import update_tsv, write_json
-from .utils import nested_get, nested_set
-=======
 from .data import Scalar
 from .dvc import make_checkpoint, make_html
-from .error import InvalidDataTypeError
->>>>>>> 7143e3ab
+from .error import ConfigMismatchError, InvalidDataTypeError
 
 logger = logging.getLogger(__name__)
 
@@ -32,15 +25,11 @@
         from_env: bool = True
     ):
         self._path: str = path
-<<<<<<< HEAD
-        self._summary = summary
-=======
         self._step: int = 0
         self._data: Dict[str, Any] = OrderedDict()
 
         self._summary: bool = summary
 
->>>>>>> 7143e3ab
         self._html: bool = html
         self._checkpoint: bool = checkpoint
 
@@ -69,17 +58,12 @@
         if os.path.exists(self.html_path):
             os.remove(self.html_path)
 
-<<<<<<< HEAD
-    def update_from_env(self) -> None:
-=======
     def _init_paths(self):
         os.makedirs(self.dir, exist_ok=True)
         if self._summary:
             self.make_summary()
 
-    @staticmethod
-    def from_env():
->>>>>>> 7143e3ab
+    def update_from_env(self) -> None:
         from . import env
 
         if env.DVCLIVE_PATH in os.environ:

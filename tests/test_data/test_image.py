import os

import numpy as np
import pytest
from PIL import Image

# pylint: disable=unused-argument
import dvclive
from tests.test_main import _parse_json


def test_PIL(tmp_dir):
    logger = dvclive.init()
    img = Image.new("RGB", (500, 500), (250, 250, 250))
    dvclive.log("image.png", img)

    assert (tmp_dir / logger.dir / "image.png").exists()
    summary = _parse_json("dvclive.json")

    assert summary["image.png"] == os.path.join(logger.dir, "image.png")


def test_invalid_extension(tmp_dir):
    dvclive.init()
    img = Image.new("RGB", (500, 500), (250, 250, 250))
    with pytest.raises(ValueError):
        dvclive.log("image.foo", img)


@pytest.mark.parametrize("shape", [(500, 500), (500, 500, 3), (500, 500, 4)])
def test_numpy(tmp_dir, shape):
    logger = dvclive.init()
    img = np.ones(shape, np.uint8) * 255
    dvclive.log("image.png", img)

    assert (tmp_dir / logger.dir / "image.png").exists()


@pytest.mark.parametrize(
    "pattern", ["image_{step}.png", str(os.path.join("{step}", "image.png"))]
)
def test_step_formatting(tmp_dir, pattern):
    logger = dvclive.init()
    img = np.ones((500, 500, 3), np.uint8)
    for _ in range(3):
        dvclive.log(pattern, img)
        dvclive.next_step()

    for step in range(3):
<<<<<<< HEAD
        assert (
            tmp_dir / logger.dir / pattern.format(step=step)
        ).exists()

    summary = _parse_json("dvclive.json")

    assert summary[pattern] == os.path.join(logger.dir, pattern.format(step=step))
=======
        assert (tmp_dir / logger.dir / pattern.format(step=step)).exists()
>>>>>>> 5441e449
<|MERGE_RESOLUTION|>--- conflicted
+++ resolved
@@ -47,14 +47,10 @@
         dvclive.next_step()
 
     for step in range(3):
-<<<<<<< HEAD
         assert (
             tmp_dir / logger.dir / pattern.format(step=step)
         ).exists()
 
     summary = _parse_json("dvclive.json")
 
-    assert summary[pattern] == os.path.join(logger.dir, pattern.format(step=step))
-=======
-        assert (tmp_dir / logger.dir / pattern.format(step=step)).exists()
->>>>>>> 5441e449
+    assert summary[pattern] == os.path.join(logger.dir, pattern.format(step=step))
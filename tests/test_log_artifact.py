--- conflicted
+++ resolved
@@ -249,13 +249,8 @@
         spy.assert_not_called()
     elif tracked == "data_source":
         msg = (
-<<<<<<< HEAD
-            "\nTo track 'data' automatically during `dvc exp run`:"
+            "To track 'data' automatically during `dvc exp run`:"
             "\n1. Run `dvc remove data.dvc` "
-=======
-            "To track 'data' automatically during `dvc exp run`:"
-            "\n1. Run `dvc exp remove data.dvc` "
->>>>>>> 6b0f5cd8
             "to stop tracking it outside the pipeline."
             "\n2. Add it as an output of the pipeline stage."
         )

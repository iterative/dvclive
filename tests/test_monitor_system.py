import time
from pathlib import Path
import pytest

import dpath
from pytest_voluptuous import S

from dvclive import Live
<<<<<<< HEAD
from dvclive.monitor_system import MonitorCPU, MonitorGPU
=======
from dvclive.monitor_system import (
    CPUMonitor,
    METRIC_CPU_COUNT,
    METRIC_CPU_USAGE_PERCENT,
    METRIC_CPU_PARALLELIZATION_PERCENT,
    METRIC_RAM_USAGE_PERCENT,
    METRIC_RAM_USAGE_GB,
    METRIC_RAM_TOTAL_GB,
    METRIC_DISK_USAGE_PERCENT,
    METRIC_DISK_USAGE_GB,
    METRIC_DISK_TOTAL_GB,
    GIGABYTES_DIVIDER,
)
>>>>>>> 33590016
from dvclive.utils import parse_metrics


def mock_psutil_cpu(mocker):
    mocker.patch(
        "dvclive.monitor_system.psutil.cpu_percent",
        return_value=[10, 10, 10, 40, 50, 60],
    )
    mocker.patch("dvclive.monitor_system.psutil.cpu_count", return_value=6)


def mock_psutil_ram(mocker):
    mocked_ram = mocker.MagicMock()
    mocked_ram.percent = 50
    mocked_ram.used = 2 * GIGABYTES_DIVIDER
    mocked_ram.total = 4 * GIGABYTES_DIVIDER
    mocker.patch(
        "dvclive.monitor_system.psutil.virtual_memory", return_value=mocked_ram
    )


def mock_psutil_disk(mocker):
    mocked_disk = mocker.MagicMock()
    mocked_disk.percent = 50
    mocked_disk.used = 16 * GIGABYTES_DIVIDER
    mocked_disk.total = 32 * GIGABYTES_DIVIDER
    mocker.patch("dvclive.monitor_system.psutil.disk_usage", return_value=mocked_disk)


def mock_psutil_disk_with_oserror(mocker):
    mocked_disk = mocker.MagicMock()
    mocked_disk.percent = 50
    mocked_disk.used = 16 * GIGABYTES_DIVIDER
    mocked_disk.total = 32 * GIGABYTES_DIVIDER
    mocker.patch(
        "dvclive.monitor_system.psutil.disk_usage",
        side_effect=[
            mocked_disk,
            OSError,
            mocked_disk,
            OSError,
        ],
    )


def test_monitor_system_is_false(tmp_dir, mocker):
    mock_psutil_cpu(mocker)
    mock_psutil_ram(mocker)
    mock_psutil_disk(mocker)
    cpu_monitor_mock = mocker.patch("dvclive.live.CPUMonitor")
    with Live(
        tmp_dir,
        save_dvc_exp=False,
        monitor_system=False,
    ) as live:
        assert live.cpu_monitor is None

    cpu_monitor_mock.assert_not_called()


def test_monitor_system_is_true(tmp_dir, mocker):
    mock_psutil_cpu(mocker)
    mock_psutil_ram(mocker)
    mock_psutil_disk(mocker)
    cpu_monitor_mock = mocker.patch("dvclive.live.CPUMonitor", spec=CPUMonitor)

    with Live(
        tmp_dir,
        save_dvc_exp=False,
        monitor_system=True,
    ) as live:
        cpu_monitor = live.cpu_monitor

        assert isinstance(cpu_monitor, CPUMonitor)
        cpu_monitor_mock.assert_called_once()

        end_spy = mocker.spy(cpu_monitor, "end")
        end_spy.assert_not_called()

    # check the monitoring thread is stopped
    end_spy.assert_called_once()


def test_ignore_non_existent_directories(tmp_dir, mocker):
    mock_psutil_cpu(mocker)
    mock_psutil_ram(mocker)
    mock_psutil_disk_with_oserror(mocker)
    with Live(
        tmp_dir,
        save_dvc_exp=False,
        monitor_system=False,
    ) as live:
        non_existent_disk = "/non-existent"
        monitor = CPUMonitor(
            directories_to_monitor={"main": "/", "non-existent": non_existent_disk}
        )
        monitor(live)
        metrics = monitor._get_metrics()
        monitor.end()

    assert not Path(non_existent_disk).exists()

    assert f"{METRIC_DISK_USAGE_PERCENT}/non-existent" not in metrics
    assert f"{METRIC_DISK_USAGE_GB}/non-existent" not in metrics
    assert f"{METRIC_DISK_TOTAL_GB}/non-existent" not in metrics


@pytest.mark.timeout(2)
def test_monitor_system_metrics(tmp_dir, mocker):
    mock_psutil_cpu(mocker)
    mock_psutil_ram(mocker)
    mock_psutil_disk(mocker)
    with Live(
        tmp_dir,
        save_dvc_exp=False,
        monitor_system=False,
    ) as live:
        live.cpu_monitor = CPUMonitor(interval=0.05, num_samples=4)
        # wait for the metrics to be logged.
        # METRIC_DISK_TOTAL_GB is the last metric to be logged.
        while len(dpath.search(live.summary, METRIC_DISK_TOTAL_GB)) == 0:
            time.sleep(0.001)
        live.next_step()

        _, latest = parse_metrics(live)

    schema = {}
    for name, value in {
        "step": 0,
        METRIC_CPU_COUNT: 6,
        METRIC_CPU_USAGE_PERCENT: 30.0,
        METRIC_CPU_PARALLELIZATION_PERCENT: 50.0,
        METRIC_RAM_USAGE_PERCENT: 50.0,
        METRIC_RAM_USAGE_GB: 2.0,
        METRIC_RAM_TOTAL_GB: 4.0,
        f"{METRIC_DISK_USAGE_PERCENT}/main": 50.0,
        f"{METRIC_DISK_USAGE_GB}/main": 16.0,
        f"{METRIC_DISK_TOTAL_GB}/main": 32.0,
    }.items():
        dpath.new(schema, name, value)

    assert latest == S(schema)


@pytest.mark.timeout(2)
def test_monitor_system_timeseries(tmp_dir, mocker):
    mock_psutil_cpu(mocker)
    mock_psutil_ram(mocker)
    mock_psutil_disk(mocker)
    with Live(
        tmp_dir,
        save_dvc_exp=False,
        monitor_system=False,
    ) as live:
        live.cpu_monitor = CPUMonitor(interval=0.05, num_samples=4)

        # wait for the metrics to be logged.
        # METRIC_DISK_TOTAL_GB is the last metric to be logged.
        while len(dpath.search(live.summary, METRIC_DISK_TOTAL_GB)) == 0:
            time.sleep(0.001)

        live.next_step()

        timeseries, _ = parse_metrics(live)

    def timeserie_schema(name):
        return [{name: str, "timestamp": str, "step": str(0)}]

    # timeseries contains all the system metrics
<<<<<<< HEAD
    assert any(str(Path("system/cpu/usage (%).tsv")) in key for key in timeseries)
    assert any(
        str(Path("system/cpu/parallelization (%).tsv")) in key for key in timeseries
    )
    assert any(str(Path("system/ram/usage (%).tsv")) in key for key in timeseries)
    assert any(str(Path("system/ram/usage (GB).tsv")) in key for key in timeseries)
    assert any(str(Path("system/disk/usage (%)/0.tsv")) in key for key in timeseries)
    assert any(str(Path("system/disk/usage (GB)/0.tsv")) in key for key in timeseries)
    assert all(len(timeseries[key]) == 2 for key in timeseries if "system" in key)

    # blacklisted timeseries
    assert all(str(Path("system/cpu/count.tsv")) not in key for key in timeseries)
    assert all(str(Path("system/ram/total (GB).tsv")) not in key for key in timeseries)
    assert all(
        str(Path("system/disk/total (GB)/0.tsv")) not in key for key in timeseries
    )


def mock_pynvml(mocker, num_gpus=2, crash_index=None):
    mocker.patch("dvclive.monitor_system.GPU_AVAILABLE", return_value=num_gpus)
    mocker.patch("dvclive.monitor_system.nvmlDeviceGetCount", return_value=num_gpus)
    mocker.patch("dvclive.monitor_system.nvmlInit", return_value=None)
    mocker.patch("dvclive.monitor_system.nvmlShutdown", return_value=None)

    mocked_memory_info = mocker.MagicMock()
    mocked_memory_info.used = 3 * 1024**3
    mocked_memory_info.total = 5 * 1024**3

    mocked_utilization_rate = mocker.MagicMock()
    mocked_utilization_rate.memory = 5
    mocked_utilization_rate.gpu = 10

    mocking_dict = {
        "nvmlDeviceGetHandleByIndex": None,
        "nvmlDeviceGetMemoryInfo": mocked_memory_info,
        "nvmlDeviceGetUtilizationRates": mocked_utilization_rate,
    }

    for function_name, return_value in mocking_dict.items():
        mocker.patch(
            f"dvclive.monitor_system.{function_name}",
            return_value=return_value,
        )


def test_get_gpus_metrics_mocker(mocker, tmp_dir):
    mock_pynvml(mocker, num_gpus=2)
    with Live(
        tmp_dir,
        save_dvc_exp=False,
        monitor_system=False,
    ) as live:
        monitor = MonitorGPU()
        monitor(live)
        metrics = monitor._get_metrics()
        monitor.end()
    assert "system/gpu/usage (%)/0" in metrics
    assert "system/gpu/usage (%)/1" in metrics
    assert "system/vram/usage (%)/0" in metrics
    assert "system/vram/usage (%)/1" in metrics
    assert "system/vram/usage (GB)/0" in metrics
    assert "system/vram/usage (GB)/1" in metrics
    assert "system/vram/total (GB)/0" in metrics
    assert "system/vram/total (GB)/1" in metrics


def test_monitor_gpu_system(tmp_dir, mocker):
    mock_psutil(mocker)
    mock_pynvml(mocker, num_gpus=1)
    with Live(
        tmp_dir,
        save_dvc_exp=False,
        monitor_system=True,
    ) as live:
        time.sleep(5 + 1)  # allow the thread to finish
        live.next_step()
        time.sleep(5 + 1)  # allow the thread to finish
        timeseries, latest = parse_metrics(live)

    # metrics.json records CPU and RAM metrics if GPU detected
    assert "system" in latest
    assert "cpu" in latest["system"]
    assert "ram" in latest["system"]
    assert "disk" in latest["system"]

    # metrics.json file contains all the system metrics
    assert "gpu" in latest["system"]
    assert "count" in latest["system"]["gpu"]
    assert "usage (%)" in latest["system"]["gpu"]
    assert "0" in latest["system"]["gpu"]["usage (%)"]
    assert "vram" in latest["system"]
    assert "usage (%)" in latest["system"]["vram"]
    assert "0" in latest["system"]["vram"]["usage (%)"]
    assert "usage (GB)" in latest["system"]["vram"]
    assert "0" in latest["system"]["vram"]["usage (GB)"]
    assert "total (GB)" in latest["system"]["vram"]
    assert "0" in latest["system"]["vram"]["total (GB)"]

    # timeseries contains all the system metrics
    assert any(str(Path("system/gpu/usage (%)/0.tsv")) in key for key in timeseries)
    assert any(str(Path("system/vram/usage (%)/0.tsv")) in key for key in timeseries)
    assert any(str(Path("system/vram/usage (GB)/0.tsv")) in key for key in timeseries)
    assert all(len(timeseries[key]) == 2 for key in timeseries if "system" in key)

    # blacklisted timeseries
    assert all(str(Path("system/gpu/count.tsv")) not in key for key in timeseries)
    assert all(str(Path("system/vram/total (GB).tsv")) not in key for key in timeseries)
=======
    prefix = Path(tmp_dir) / "plots/metrics"
    assert timeseries == S(
        {
            str(prefix / f"{METRIC_CPU_USAGE_PERCENT}.tsv"): timeserie_schema(
                METRIC_CPU_USAGE_PERCENT.split("/")[-1]
            ),
            str(prefix / f"{METRIC_CPU_PARALLELIZATION_PERCENT}.tsv"): timeserie_schema(
                METRIC_CPU_PARALLELIZATION_PERCENT.split("/")[-1]
            ),
            str(prefix / f"{METRIC_RAM_USAGE_PERCENT}.tsv"): timeserie_schema(
                METRIC_RAM_USAGE_PERCENT.split("/")[-1]
            ),
            str(prefix / f"{METRIC_RAM_USAGE_GB}.tsv"): timeserie_schema(
                METRIC_RAM_USAGE_GB.split("/")[-1]
            ),
            str(prefix / f"{METRIC_DISK_USAGE_PERCENT}/main.tsv"): timeserie_schema(
                "main"
            ),
            str(prefix / f"{METRIC_DISK_USAGE_GB}/main.tsv"): timeserie_schema("main"),
        }
    )
>>>>>>> 33590016
<|MERGE_RESOLUTION|>--- conflicted
+++ resolved
@@ -6,11 +6,9 @@
 from pytest_voluptuous import S
 
 from dvclive import Live
-<<<<<<< HEAD
-from dvclive.monitor_system import MonitorCPU, MonitorGPU
-=======
 from dvclive.monitor_system import (
     CPUMonitor,
+    GPUMonitor,
     METRIC_CPU_COUNT,
     METRIC_CPU_USAGE_PERCENT,
     METRIC_CPU_PARALLELIZATION_PERCENT,
@@ -22,7 +20,6 @@
     METRIC_DISK_TOTAL_GB,
     GIGABYTES_DIVIDER,
 )
->>>>>>> 33590016
 from dvclive.utils import parse_metrics
 
 
@@ -192,22 +189,26 @@
         return [{name: str, "timestamp": str, "step": str(0)}]
 
     # timeseries contains all the system metrics
-<<<<<<< HEAD
-    assert any(str(Path("system/cpu/usage (%).tsv")) in key for key in timeseries)
-    assert any(
-        str(Path("system/cpu/parallelization (%).tsv")) in key for key in timeseries
-    )
-    assert any(str(Path("system/ram/usage (%).tsv")) in key for key in timeseries)
-    assert any(str(Path("system/ram/usage (GB).tsv")) in key for key in timeseries)
-    assert any(str(Path("system/disk/usage (%)/0.tsv")) in key for key in timeseries)
-    assert any(str(Path("system/disk/usage (GB)/0.tsv")) in key for key in timeseries)
-    assert all(len(timeseries[key]) == 2 for key in timeseries if "system" in key)
-
-    # blacklisted timeseries
-    assert all(str(Path("system/cpu/count.tsv")) not in key for key in timeseries)
-    assert all(str(Path("system/ram/total (GB).tsv")) not in key for key in timeseries)
-    assert all(
-        str(Path("system/disk/total (GB)/0.tsv")) not in key for key in timeseries
+    prefix = Path(tmp_dir) / "plots/metrics"
+    assert timeseries == S(
+        {
+            str(prefix / f"{METRIC_CPU_USAGE_PERCENT}.tsv"): timeserie_schema(
+                METRIC_CPU_USAGE_PERCENT.split("/")[-1]
+            ),
+            str(prefix / f"{METRIC_CPU_PARALLELIZATION_PERCENT}.tsv"): timeserie_schema(
+                METRIC_CPU_PARALLELIZATION_PERCENT.split("/")[-1]
+            ),
+            str(prefix / f"{METRIC_RAM_USAGE_PERCENT}.tsv"): timeserie_schema(
+                METRIC_RAM_USAGE_PERCENT.split("/")[-1]
+            ),
+            str(prefix / f"{METRIC_RAM_USAGE_GB}.tsv"): timeserie_schema(
+                METRIC_RAM_USAGE_GB.split("/")[-1]
+            ),
+            str(prefix / f"{METRIC_DISK_USAGE_PERCENT}/main.tsv"): timeserie_schema(
+                "main"
+            ),
+            str(prefix / f"{METRIC_DISK_USAGE_GB}/main.tsv"): timeserie_schema("main"),
+        }
     )
 
 
@@ -245,7 +246,7 @@
         save_dvc_exp=False,
         monitor_system=False,
     ) as live:
-        monitor = MonitorGPU()
+        monitor = GPUMonitor()
         monitor(live)
         metrics = monitor._get_metrics()
         monitor.end()
@@ -260,7 +261,9 @@
 
 
 def test_monitor_gpu_system(tmp_dir, mocker):
-    mock_psutil(mocker)
+    mock_psutil_cpu(mocker)
+    mock_psutil_ram(mocker)
+    mock_psutil_disk(mocker)
     mock_pynvml(mocker, num_gpus=1)
     with Live(
         tmp_dir,
@@ -299,27 +302,4 @@
 
     # blacklisted timeseries
     assert all(str(Path("system/gpu/count.tsv")) not in key for key in timeseries)
-    assert all(str(Path("system/vram/total (GB).tsv")) not in key for key in timeseries)
-=======
-    prefix = Path(tmp_dir) / "plots/metrics"
-    assert timeseries == S(
-        {
-            str(prefix / f"{METRIC_CPU_USAGE_PERCENT}.tsv"): timeserie_schema(
-                METRIC_CPU_USAGE_PERCENT.split("/")[-1]
-            ),
-            str(prefix / f"{METRIC_CPU_PARALLELIZATION_PERCENT}.tsv"): timeserie_schema(
-                METRIC_CPU_PARALLELIZATION_PERCENT.split("/")[-1]
-            ),
-            str(prefix / f"{METRIC_RAM_USAGE_PERCENT}.tsv"): timeserie_schema(
-                METRIC_RAM_USAGE_PERCENT.split("/")[-1]
-            ),
-            str(prefix / f"{METRIC_RAM_USAGE_GB}.tsv"): timeserie_schema(
-                METRIC_RAM_USAGE_GB.split("/")[-1]
-            ),
-            str(prefix / f"{METRIC_DISK_USAGE_PERCENT}/main.tsv"): timeserie_schema(
-                "main"
-            ),
-            str(prefix / f"{METRIC_DISK_USAGE_GB}/main.tsv"): timeserie_schema("main"),
-        }
-    )
->>>>>>> 33590016
+    assert all(str(Path("system/vram/total (GB).tsv")) not in key for key in timeseries)
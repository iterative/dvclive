--- conflicted
+++ resolved
@@ -2,12 +2,6 @@
 from contextlib import nullcontext
 
 import pytest
-<<<<<<< HEAD
-import xgboost as xgb
-from sklearn import datasets
-from sklearn.model_selection import train_test_split
-=======
->>>>>>> ce68fe18
 
 from dvclive import Live
 from dvclive.plots.metric import Metric
@@ -18,6 +12,7 @@
     import pandas as pd
     import xgboost as xgb
     from sklearn import datasets
+    from sklearn.model_selection import train_test_split
 
     from dvclive.xgb import DVCLiveCallback
 except ImportError:

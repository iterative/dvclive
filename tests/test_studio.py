from pathlib import Path

import pytest
from dvc_studio_client import DEFAULT_STUDIO_URL
from dvc_studio_client.env import DVC_STUDIO_REPO_URL, DVC_STUDIO_TOKEN
from PIL import Image as ImagePIL

from dvclive import Live
from dvclive.env import DVC_EXP_BASELINE_REV, DVC_EXP_NAME
from dvclive.plots import Image, Metric
from dvclive.studio import _adapt_image, get_dvc_studio_config


def get_studio_call(event_type, exp_name, **kwargs):
    data = {
        "type": event_type,
        "name": exp_name,
        "repo_url": "STUDIO_REPO_URL",
        "baseline_sha": kwargs.pop("baseline_sha", None) or "f" * 40,
        "client": "dvclive",
    }
    for key, value in kwargs.items():
        data[key] = value

    return {
        "json": data,
        "headers": {
            "Authorization": "token STUDIO_TOKEN",
            "Content-type": "application/json",
        },
        "timeout": (30, 5),
    }


def test_post_to_studio(tmp_dir, mocked_dvc_repo, mocked_studio_post):
    live = Live()
    live.log_param("fooparam", 1)

<<<<<<< HEAD
    dvc_path = Path(live.dvc_file).relative_to(mocked_dvc_repo.root_dir).as_posix()
    metrics_path = Path(live.metrics_file).as_posix()
    params_path = Path(live.params_file).as_posix()
=======
    dvc_path = Path(live.dvc_file).as_posix()
>>>>>>> bb34d87e
    foo_path = (Path(live.plots_dir) / Metric.subfolder / "foo.tsv").as_posix()

    mocked_post, _ = mocked_studio_post

    mocked_post.assert_called_with(
        "https://0.0.0.0/api/live", **get_studio_call("start", exp_name=live._exp_name)
    )

    live.log_metric("foo", 1)
    live.next_step()

    mocked_post.assert_called_with(
        "https://0.0.0.0/api/live",
        **get_studio_call(
            "data",
            exp_name=live._exp_name,
            step=0,
            plots={f"{dvc_path}::{foo_path}": {"data": [{"step": 0, "foo": 1.0}]}},
        ),
    )

    live.log_metric("foo", 2)
    live.next_step()

    mocked_post.assert_called_with(
        "https://0.0.0.0/api/live",
        **get_studio_call(
            "data",
            exp_name=live._exp_name,
            step=1,
            plots={f"{dvc_path}::{foo_path}": {"data": [{"step": 1, "foo": 2.0}]}},
        ),
    )

    mocked_post.reset_mock()
    live.end()

    mocked_post.assert_called_with(
        "https://0.0.0.0/api/live",
        **get_studio_call(
            "done", exp_name=live._exp_name, experiment_rev=live._experiment_rev
        ),
    )


def test_post_to_studio_failed_data_request(
    tmp_dir, mocker, mocked_dvc_repo, mocked_studio_post
):
    mocked_post, valid_response = mocked_studio_post

    live = Live()

<<<<<<< HEAD
    dvc_path = Path(live.dvc_file).relative_to(mocked_dvc_repo.root_dir).as_posix()
    metrics_path = Path(live.metrics_file).as_posix()
=======
    dvc_path = Path(live.dvc_file).as_posix()
>>>>>>> bb34d87e
    foo_path = (Path(live.plots_dir) / Metric.subfolder / "foo.tsv").as_posix()

    error_response = mocker.MagicMock()
    error_response.status_code = 400
    mocker.patch("requests.post", return_value=error_response)
    live.log_metric("foo", 1)
    live.next_step()

    mocked_post = mocker.patch("requests.post", return_value=valid_response)
    live.log_metric("foo", 2)
    live.next_step()
    mocked_post.assert_called_with(
        "https://0.0.0.0/api/live",
        **get_studio_call(
            "data",
            exp_name=live._exp_name,
            step=1,
            plots={
                f"{dvc_path}::{foo_path}": {
                    "data": [{"step": 0, "foo": 1.0}, {"step": 1, "foo": 2.0}]
                }
            },
        ),
    )


def test_post_to_studio_failed_start_request(
    tmp_dir, mocker, mocked_dvc_repo, mocked_studio_post
):
    mocked_response = mocker.MagicMock()
    mocked_response.status_code = 400
    mocked_post = mocker.patch("requests.post", return_value=mocked_response)

    live = Live()

    live.log_metric("foo", 1)
    live.next_step()

    live.log_metric("foo", 2)
    live.next_step()

    assert mocked_post.call_count == 1


def test_post_to_studio_end_only_once(tmp_dir, mocked_dvc_repo, mocked_studio_post):
    mocked_post, _ = mocked_studio_post
    with Live() as live:
        live.log_metric("foo", 1)
        live.next_step()

    assert mocked_post.call_count == 4
    live.end()
    assert mocked_post.call_count == 4


@pytest.mark.studio()
def test_post_to_studio_skip_on_env_var(
    tmp_dir, mocked_dvc_repo, mocked_studio_post, monkeypatch
):
    mocked_post, _ = mocked_studio_post

    monkeypatch.setenv(DVC_EXP_BASELINE_REV, "f" * 40)
    monkeypatch.setenv(DVC_EXP_NAME, "bar")

    with Live() as live:
        live.log_metric("foo", 1)

    assert mocked_post.call_count == 2


@pytest.mark.studio()
def test_post_to_studio_dvc_studio_config(
    tmp_dir, mocker, mocked_dvc_repo, mocked_studio_post, monkeypatch
):
    mocked_post, _ = mocked_studio_post

    monkeypatch.setenv(DVC_EXP_BASELINE_REV, "f" * 40)
    monkeypatch.setenv(DVC_EXP_NAME, "bar")

    mocked_dvc_repo.config = {"studio": {"token": "token"}}

    with Live() as live:
        live.log_metric("foo", 1)

    assert mocked_post.call_count == 2


@pytest.mark.studio()
def test_post_to_studio_skip_if_no_token(
    tmp_dir,
    mocker,
    monkeypatch,
    mocked_dvc_repo,
):
    mocked_post = mocker.patch("dvclive.live.post_live_metrics", return_value=None)

    monkeypatch.setenv(DVC_EXP_BASELINE_REV, "f" * 40)
    monkeypatch.setenv(DVC_EXP_NAME, "bar")

    mocked_dvc_repo.config = {}

    with Live() as live:
        live.log_metric("foo", 1)
        live.next_step()

    assert mocked_post.call_count == 0


<<<<<<< HEAD
def test_post_to_studio_include_prefix_if_needed(
    tmp_dir, mocked_dvc_repo, mocked_studio_post
):
    mocked_post, _ = mocked_studio_post
    # Create dvclive/dvc.yaml
    live = Live(
        "custom_dir",
    )
    live.log_metric("foo", 1)
    live.next_step()

    dvc_path = Path(live.dvc_file).relative_to(mocked_dvc_repo.root_dir).as_posix()
    metrics_path = Path(live.metrics_file).as_posix()
    foo_path = (Path(live.plots_dir) / Metric.subfolder / "foo.tsv").as_posix()

    mocked_post.assert_called_with(
        "https://0.0.0.0/api/live",
        json={
            "type": "data",
            "repo_url": "STUDIO_REPO_URL",
            "baseline_sha": "f" * 40,
            "name": live._exp_name,
            "step": 0,
            "metrics": {metrics_path: {"data": {"step": 0, "foo": 1}}},
            "plots": {f"{dvc_path}::{foo_path}": {"data": [{"step": 0, "foo": 1.0}]}},
            "client": "dvclive",
        },
        headers={
            "Authorization": "token STUDIO_TOKEN",
            "Content-type": "application/json",
        },
        timeout=(30, 5),
    )


=======
>>>>>>> bb34d87e
def test_post_to_studio_shorten_names(tmp_dir, mocked_dvc_repo, mocked_studio_post):
    mocked_post, _ = mocked_studio_post

    live = Live()
    live.log_metric("eval/loss", 1)
    live.next_step()

<<<<<<< HEAD
    dvc_path = Path(live.dvc_file).relative_to(mocked_dvc_repo.root_dir).as_posix()
    metrics_path = Path(live.metrics_file).as_posix()
=======
    dvc_path = Path(live.dvc_file).as_posix()
>>>>>>> bb34d87e
    plots_path = Path(live.plots_dir)
    loss_path = (plots_path / Metric.subfolder / "eval/loss.tsv").as_posix()

    mocked_post.assert_called_with(
        "https://0.0.0.0/api/live",
        **get_studio_call(
            "data",
            exp_name=live._exp_name,
            step=0,
            plots={f"{dvc_path}::{loss_path}": {"data": [{"step": 0, "loss": 1.0}]}},
        ),
    )


@pytest.mark.studio()
def test_post_to_studio_inside_dvc_exp(
    tmp_dir, mocker, monkeypatch, mocked_studio_post
):
    mocked_post, _ = mocked_studio_post
    mocker.patch("dvclive.live.get_dvc_repo", return_value=None)

    monkeypatch.setenv(DVC_EXP_BASELINE_REV, "f" * 40)
    monkeypatch.setenv(DVC_EXP_NAME, "bar")

    with Live() as live:
        live.log_metric("foo", 1)

    assert mocked_post.call_count == 2


@pytest.mark.studio()
def test_post_to_studio_inside_subdir(
    tmp_dir, dvc_repo, mocker, monkeypatch, mocked_studio_post, mocked_dvc_repo
):
    mocked_post, _ = mocked_studio_post
    subdir = tmp_dir / "subdir"
    subdir.mkdir()
    monkeypatch.chdir(subdir)

    live = Live()
    live.log_metric("foo", 1)
    live.next_step()

<<<<<<< HEAD
    dvc_path = Path(live.dvc_file).relative_to(mocked_dvc_repo.root_dir).as_posix()
    metrics_path = Path(live.metrics_file).as_posix()
=======
    dvc_path = Path(live.dvc_file).as_posix()
>>>>>>> bb34d87e
    foo_path = (Path(live.plots_dir) / Metric.subfolder / "foo.tsv").as_posix()

    mocked_post.assert_called_with(
        "https://0.0.0.0/api/live",
<<<<<<< HEAD
        json={
            "type": "data",
            "repo_url": "STUDIO_REPO_URL",
            "baseline_sha": live._baseline_rev,
            "name": live._exp_name,
            "step": 0,
            "metrics": {f"subdir/{metrics_path}": {"data": {"step": 0, "foo": 1}}},
            "plots": {
                f"{dvc_path}::subdir/{foo_path}": {"data": [{"step": 0, "foo": 1.0}]}
=======
        **get_studio_call(
            "data",
            baseline_sha=live._baseline_rev,
            exp_name=live._exp_name,
            step=0,
            plots={
                f"subdir/{dvc_path}::subdir/{foo_path}": {
                    "data": [{"step": 0, "foo": 1.0}]
                }
>>>>>>> bb34d87e
            },
        ),
    )


@pytest.mark.studio()
def test_post_to_studio_inside_subdir_dvc_exp(
    tmp_dir, dvc_repo, monkeypatch, mocked_studio_post, mocked_dvc_repo
):
    mocked_post, _ = mocked_studio_post
    subdir = tmp_dir / "subdir"
    subdir.mkdir()
    monkeypatch.chdir(subdir)

    monkeypatch.setenv(DVC_EXP_BASELINE_REV, "f" * 40)
    monkeypatch.setenv(DVC_EXP_NAME, "bar")

    live = Live()
    live.log_metric("foo", 1)
    live.next_step()

<<<<<<< HEAD
    dvc_path = Path(live.dvc_file).relative_to(mocked_dvc_repo.root_dir).as_posix()
    metrics_path = Path(live.metrics_file).as_posix()
=======
    dvc_path = Path(live.dvc_file).as_posix()
>>>>>>> bb34d87e
    foo_path = (Path(live.plots_dir) / Metric.subfolder / "foo.tsv").as_posix()

    mocked_post.assert_called_with(
        "https://0.0.0.0/api/live",
<<<<<<< HEAD
        json={
            "type": "data",
            "repo_url": "STUDIO_REPO_URL",
            "baseline_sha": live._baseline_rev,
            "name": live._exp_name,
            "step": 0,
            "metrics": {f"subdir/{metrics_path}": {"data": {"step": 0, "foo": 1}}},
            "plots": {
                f"{dvc_path}::subdir/{foo_path}": {"data": [{"step": 0, "foo": 1.0}]}
=======
        **get_studio_call(
            "data",
            baseline_sha=live._baseline_rev,
            exp_name=live._exp_name,
            step=0,
            plots={
                f"subdir/{dvc_path}::subdir/{foo_path}": {
                    "data": [{"step": 0, "foo": 1.0}]
                }
>>>>>>> bb34d87e
            },
        ),
    )


def test_post_to_studio_requires_exp(tmp_dir, mocked_dvc_repo, mocked_studio_post):
    assert Live(save_dvc_exp=False)._studio_events_to_skip == {"start", "data", "done"}
    assert not Live()._studio_events_to_skip


def test_get_dvc_studio_config_none(mocker):
    mocker.patch("dvclive.live.get_dvc_repo", return_value=None)
    live = Live()
    assert get_dvc_studio_config(live) == {}


def test_get_dvc_studio_config_env_var(monkeypatch, mocker):
    monkeypatch.setenv(DVC_STUDIO_TOKEN, "token")
    monkeypatch.setenv(DVC_STUDIO_REPO_URL, "repo_url")
    mocker.patch("dvclive.live.get_dvc_repo", return_value=None)
    live = Live()
    assert get_dvc_studio_config(live) == {
        "token": "token",
        "repo_url": "repo_url",
        "url": DEFAULT_STUDIO_URL,
    }


def test_get_dvc_studio_config_dvc_repo(mocked_dvc_repo):
    mocked_dvc_repo.config = {"studio": {"token": "token", "repo_url": "repo_url"}}
    live = Live()
    assert get_dvc_studio_config(live) == {
        "token": "token",
        "repo_url": "repo_url",
        "url": DEFAULT_STUDIO_URL,
    }


def test_post_to_studio_images(tmp_dir, mocked_dvc_repo, mocked_studio_post):
    mocked_post, _ = mocked_studio_post

    live = Live()
    live.log_image("foo.png", ImagePIL.new("RGB", (10, 10), (0, 0, 0)))
    live.next_step()

<<<<<<< HEAD
    dvc_path = Path(live.dvc_file).relative_to(mocked_dvc_repo.root_dir).as_posix()
    metrics_path = Path(live.metrics_file).as_posix()
=======
    dvc_path = Path(live.dvc_file).as_posix()
>>>>>>> bb34d87e
    foo_path = (Path(live.plots_dir) / Image.subfolder / "foo.png").as_posix()

    mocked_post.assert_called_with(
        "https://0.0.0.0/api/live",
        **get_studio_call(
            "data",
            baseline_sha=live._baseline_rev,
            exp_name=live._exp_name,
            step=0,
            plots={f"{dvc_path}::{foo_path}": {"image": _adapt_image(foo_path)}},
        ),
    )


def test_post_to_studio_message(tmp_dir, mocked_dvc_repo, mocked_studio_post):
    live = Live(exp_message="Custom message")

    mocked_post, _ = mocked_studio_post

    mocked_post.assert_called_with(
        "https://0.0.0.0/api/live",
        **get_studio_call("start", exp_name=live._exp_name, message="Custom message"),
    )<|MERGE_RESOLUTION|>--- conflicted
+++ resolved
@@ -36,13 +36,7 @@
     live = Live()
     live.log_param("fooparam", 1)
 
-<<<<<<< HEAD
-    dvc_path = Path(live.dvc_file).relative_to(mocked_dvc_repo.root_dir).as_posix()
-    metrics_path = Path(live.metrics_file).as_posix()
-    params_path = Path(live.params_file).as_posix()
-=======
-    dvc_path = Path(live.dvc_file).as_posix()
->>>>>>> bb34d87e
+    dvc_path = Path(live.dvc_file).relative_to(mocked_dvc_repo.root_dir).as_posix()
     foo_path = (Path(live.plots_dir) / Metric.subfolder / "foo.tsv").as_posix()
 
     mocked_post, _ = mocked_studio_post
@@ -95,12 +89,7 @@
 
     live = Live()
 
-<<<<<<< HEAD
-    dvc_path = Path(live.dvc_file).relative_to(mocked_dvc_repo.root_dir).as_posix()
-    metrics_path = Path(live.metrics_file).as_posix()
-=======
-    dvc_path = Path(live.dvc_file).as_posix()
->>>>>>> bb34d87e
+    dvc_path = Path(live.dvc_file).relative_to(mocked_dvc_repo.root_dir).as_posix()
     foo_path = (Path(live.plots_dir) / Metric.subfolder / "foo.tsv").as_posix()
 
     error_response = mocker.MagicMock()
@@ -209,44 +198,6 @@
     assert mocked_post.call_count == 0
 
 
-<<<<<<< HEAD
-def test_post_to_studio_include_prefix_if_needed(
-    tmp_dir, mocked_dvc_repo, mocked_studio_post
-):
-    mocked_post, _ = mocked_studio_post
-    # Create dvclive/dvc.yaml
-    live = Live(
-        "custom_dir",
-    )
-    live.log_metric("foo", 1)
-    live.next_step()
-
-    dvc_path = Path(live.dvc_file).relative_to(mocked_dvc_repo.root_dir).as_posix()
-    metrics_path = Path(live.metrics_file).as_posix()
-    foo_path = (Path(live.plots_dir) / Metric.subfolder / "foo.tsv").as_posix()
-
-    mocked_post.assert_called_with(
-        "https://0.0.0.0/api/live",
-        json={
-            "type": "data",
-            "repo_url": "STUDIO_REPO_URL",
-            "baseline_sha": "f" * 40,
-            "name": live._exp_name,
-            "step": 0,
-            "metrics": {metrics_path: {"data": {"step": 0, "foo": 1}}},
-            "plots": {f"{dvc_path}::{foo_path}": {"data": [{"step": 0, "foo": 1.0}]}},
-            "client": "dvclive",
-        },
-        headers={
-            "Authorization": "token STUDIO_TOKEN",
-            "Content-type": "application/json",
-        },
-        timeout=(30, 5),
-    )
-
-
-=======
->>>>>>> bb34d87e
 def test_post_to_studio_shorten_names(tmp_dir, mocked_dvc_repo, mocked_studio_post):
     mocked_post, _ = mocked_studio_post
 
@@ -254,12 +205,7 @@
     live.log_metric("eval/loss", 1)
     live.next_step()
 
-<<<<<<< HEAD
-    dvc_path = Path(live.dvc_file).relative_to(mocked_dvc_repo.root_dir).as_posix()
-    metrics_path = Path(live.metrics_file).as_posix()
-=======
-    dvc_path = Path(live.dvc_file).as_posix()
->>>>>>> bb34d87e
+    dvc_path = Path(live.dvc_file).relative_to(mocked_dvc_repo.root_dir).as_posix()
     plots_path = Path(live.plots_dir)
     loss_path = (plots_path / Metric.subfolder / "eval/loss.tsv").as_posix()
 
@@ -303,37 +249,18 @@
     live.log_metric("foo", 1)
     live.next_step()
 
-<<<<<<< HEAD
-    dvc_path = Path(live.dvc_file).relative_to(mocked_dvc_repo.root_dir).as_posix()
-    metrics_path = Path(live.metrics_file).as_posix()
-=======
-    dvc_path = Path(live.dvc_file).as_posix()
->>>>>>> bb34d87e
+    dvc_path = Path(live.dvc_file).relative_to(mocked_dvc_repo.root_dir).as_posix()
     foo_path = (Path(live.plots_dir) / Metric.subfolder / "foo.tsv").as_posix()
 
     mocked_post.assert_called_with(
         "https://0.0.0.0/api/live",
-<<<<<<< HEAD
-        json={
-            "type": "data",
-            "repo_url": "STUDIO_REPO_URL",
-            "baseline_sha": live._baseline_rev,
-            "name": live._exp_name,
-            "step": 0,
-            "metrics": {f"subdir/{metrics_path}": {"data": {"step": 0, "foo": 1}}},
-            "plots": {
+        **get_studio_call(
+            "data",
+            baseline_sha=live._baseline_rev,
+            exp_name=live._exp_name,
+            step=0,
+            plots={
                 f"{dvc_path}::subdir/{foo_path}": {"data": [{"step": 0, "foo": 1.0}]}
-=======
-        **get_studio_call(
-            "data",
-            baseline_sha=live._baseline_rev,
-            exp_name=live._exp_name,
-            step=0,
-            plots={
-                f"subdir/{dvc_path}::subdir/{foo_path}": {
-                    "data": [{"step": 0, "foo": 1.0}]
-                }
->>>>>>> bb34d87e
             },
         ),
     )
@@ -355,37 +282,18 @@
     live.log_metric("foo", 1)
     live.next_step()
 
-<<<<<<< HEAD
-    dvc_path = Path(live.dvc_file).relative_to(mocked_dvc_repo.root_dir).as_posix()
-    metrics_path = Path(live.metrics_file).as_posix()
-=======
-    dvc_path = Path(live.dvc_file).as_posix()
->>>>>>> bb34d87e
+    dvc_path = Path(live.dvc_file).relative_to(mocked_dvc_repo.root_dir).as_posix()
     foo_path = (Path(live.plots_dir) / Metric.subfolder / "foo.tsv").as_posix()
 
     mocked_post.assert_called_with(
         "https://0.0.0.0/api/live",
-<<<<<<< HEAD
-        json={
-            "type": "data",
-            "repo_url": "STUDIO_REPO_URL",
-            "baseline_sha": live._baseline_rev,
-            "name": live._exp_name,
-            "step": 0,
-            "metrics": {f"subdir/{metrics_path}": {"data": {"step": 0, "foo": 1}}},
-            "plots": {
+        **get_studio_call(
+            "data",
+            baseline_sha=live._baseline_rev,
+            exp_name=live._exp_name,
+            step=0,
+            plots={
                 f"{dvc_path}::subdir/{foo_path}": {"data": [{"step": 0, "foo": 1.0}]}
-=======
-        **get_studio_call(
-            "data",
-            baseline_sha=live._baseline_rev,
-            exp_name=live._exp_name,
-            step=0,
-            plots={
-                f"subdir/{dvc_path}::subdir/{foo_path}": {
-                    "data": [{"step": 0, "foo": 1.0}]
-                }
->>>>>>> bb34d87e
             },
         ),
     )
@@ -431,12 +339,7 @@
     live.log_image("foo.png", ImagePIL.new("RGB", (10, 10), (0, 0, 0)))
     live.next_step()
 
-<<<<<<< HEAD
-    dvc_path = Path(live.dvc_file).relative_to(mocked_dvc_repo.root_dir).as_posix()
-    metrics_path = Path(live.metrics_file).as_posix()
-=======
-    dvc_path = Path(live.dvc_file).as_posix()
->>>>>>> bb34d87e
+    dvc_path = Path(live.dvc_file).relative_to(mocked_dvc_repo.root_dir).as_posix()
     foo_path = (Path(live.plots_dir) / Image.subfolder / "foo.png").as_posix()
 
     mocked_post.assert_called_with(

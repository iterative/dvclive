--- conflicted
+++ resolved
@@ -8,11 +8,7 @@
 
 from dvclive import Live
 from dvclive.dvc import get_dvc_repo
-<<<<<<< HEAD
-from dvclive.env import DVC_EXP_BASELINE_REV, DVC_EXP_NAME
-=======
 from dvclive.env import DVC_EXP_BASELINE_REV, DVC_EXP_NAME, DVC_ROOT
->>>>>>> 1bdca3aa
 
 
 def test_get_dvc_repo(tmp_dir):
@@ -165,11 +161,7 @@
     mocked_dvc_repo.scm.untracked_files.return_value = ["dvclive/metrics.json"]
     mocked_dvc_repo.scm.add.side_effect = DvcException("foo")
 
-<<<<<<< HEAD
     with Live(dvcyaml=False) as live:
-=======
-    with Live() as live:
->>>>>>> 1bdca3aa
         live.summary["foo"] = 1
 
 
@@ -193,9 +185,6 @@
     assert live._dvc_repo == dvc_repo
 
     live = Live()
-<<<<<<< HEAD
-    assert live._save_dvc_exp is False
-=======
     assert live._save_dvc_exp is False
 
 
@@ -203,5 +192,4 @@
     monkeypatch.setenv(DVC_ROOT, "root")
     mocker.patch("dvclive.live.get_dvc_repo", return_value=None)
     live = Live(save_dvc_exp=True)
-    assert not live._save_dvc_exp
->>>>>>> 1bdca3aa
+    assert not live._save_dvc_exp
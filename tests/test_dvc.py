# pylint: disable=unused-argument,protected-access

import pytest
from dvc.repo import Repo
from PIL import Image
from scmrepo.git import Git

from dvclive import Live
from dvclive.dvc import get_dvc_repo, make_dvcyaml
from dvclive.env import DVC_EXP_BASELINE_REV, DVC_EXP_NAME
from dvclive.serialize import load_yaml


def test_get_dvc_repo(tmp_dir):
    assert get_dvc_repo() is None
    Git.init(tmp_dir)
    Repo.init(tmp_dir)
    assert isinstance(get_dvc_repo(), Repo)


def test_make_dvcyaml_empty(tmp_dir):
    live = Live()
    make_dvcyaml(live)

    assert load_yaml(live.dvc_file) == {}


def test_make_dvcyaml_param(tmp_dir):
    live = Live()
    live.log_param("foo", 1)
    make_dvcyaml(live)

    assert load_yaml(live.dvc_file) == {
        "params": ["params.yaml"],
    }


def test_make_dvcyaml_metrics(tmp_dir):
    live = Live()
    live.log_metric("bar", 2)
    make_dvcyaml(live)

    assert load_yaml(live.dvc_file) == {
        "metrics": ["metrics.json"],
        "plots": [{"plots/metrics": {"x": "step"}}],
    }


def test_make_dvcyaml_all_plots(tmp_dir):
    live = Live()
    live.log_param("foo", 1)
    live.log_metric("bar", 2)
    live.log_image("img.png", Image.new("RGB", (10, 10), (250, 250, 250)))
    live.log_sklearn_plot("confusion_matrix", [0, 0, 1, 1], [0, 1, 1, 0])
    live.log_sklearn_plot("roc", [0, 0, 1, 1], [0.0, 0.5, 0.5, 0.0], "custom_name_roc")
    make_dvcyaml(live)

    assert load_yaml(live.dvc_file) == {
        "metrics": ["metrics.json"],
        "params": ["params.yaml"],
        "plots": [
            {"plots/metrics": {"x": "step"}},
            "plots/images",
            {
                "plots/sklearn/confusion_matrix.json": {
                    "template": "confusion",
                    "x": "actual",
                    "y": "predicted",
                    "title": "Confusion Matrix",
                    "x_label": "True Label",
                    "y_label": "Predicted Label",
                },
            },
            {
                "plots/sklearn/custom_name_roc.json": {
                    "template": "simple",
                    "x": "fpr",
                    "y": "tpr",
                    "title": "Receiver operating characteristic (ROC)",
                    "x_label": "False Positive Rate",
                    "y_label": "True Positive Rate",
                }
            },
        ],
    }


@pytest.mark.parametrize("save", [True, False])
def test_exp_save_on_end(tmp_dir, save, mocked_dvc_repo):
    live = Live(save_dvc_exp=save)
    live.end()
    if save:
        assert live._baseline_rev is not None
        assert live._exp_name != "dvclive-exp"
<<<<<<< HEAD
        mocked_dvc_repo.experiments.save.assert_called_with(
            name=live._exp_name,
            include_untracked=[live.dir],
            force=True,
=======
        dvc_repo.experiments.save.assert_called_with(
            name=live._exp_name, include_untracked=[live.dir], force=True
>>>>>>> 5b3ffc2d
        )
    else:
        assert live._baseline_rev is not None
        assert live._exp_name == "dvclive-exp"
        mocked_dvc_repo.experiments.save.assert_not_called()


def test_exp_save_skip_on_env_vars(tmp_dir, monkeypatch, mocker):
    monkeypatch.setenv(DVC_EXP_BASELINE_REV, "foo")
    monkeypatch.setenv(DVC_EXP_NAME, "bar")

    with mocker.patch("dvclive.live.get_dvc_repo", return_value=None):
        live = Live(save_dvc_exp=True)
        live.end()

    assert live._dvc_repo is None
    assert live._baseline_rev == "foo"
    assert live._exp_name == "bar"
    assert live._inside_dvc_exp


def test_exp_save_run_on_dvc_repro(tmp_dir, mocker):
    dvc_repo = mocker.MagicMock()
    dvc_stage = mocker.MagicMock()
    dvc_file = mocker.MagicMock()
    dvc_repo.index.stages = [dvc_stage, dvc_file]
    dvc_repo.scm.get_rev.return_value = "current_rev"
    dvc_repo.scm.get_ref.return_value = None
    with mocker.patch("dvclive.live.get_dvc_repo", return_value=dvc_repo):
        live = Live(save_dvc_exp=True)
        assert live._save_dvc_exp
        assert live._baseline_rev is not None
        assert live._exp_name != "dvclive-exp"
        live.end()

    dvc_repo.experiments.save.assert_called_with(
        name=live._exp_name, include_untracked=[live.dir], force=True
    )


@pytest.mark.parametrize("dvcyaml", [True, False])
def test_dvcyaml_on_next_step(tmp_dir, dvcyaml, mocked_dvc_repo):
    live = Live(dvcyaml=dvcyaml)
    live.next_step()
    if dvcyaml:
        assert (tmp_dir / live.dvc_file).exists()
    else:
        assert not (tmp_dir / live.dvc_file).exists()


@pytest.mark.parametrize("dvcyaml", [True, False])
def test_dvcyaml_on_end(tmp_dir, dvcyaml, mocked_dvc_repo):
    live = Live(dvcyaml=dvcyaml)
    live.end()
    if dvcyaml:
        assert (tmp_dir / live.dvc_file).exists()
    else:
        assert not (tmp_dir / live.dvc_file).exists()


def test_exp_save_with_dvc_files(tmp_dir, mocker):
    dvc_repo = mocker.MagicMock()
    dvc_file = mocker.MagicMock()
    dvc_file.is_data_source = True
    dvc_repo.index.stages = [dvc_file]
    dvc_repo.scm.get_rev.return_value = "current_rev"
    dvc_repo.scm.get_ref.return_value = None

    with mocker.patch("dvclive.live.get_dvc_repo", return_value=dvc_repo):
        live = Live(save_dvc_exp=True)
        live.end()

    dvc_repo.experiments.save.assert_called_with(
        name=live._exp_name, include_untracked=[live.dir], force=True
<<<<<<< HEAD
    )
=======
    )


def test_exp_save_dvcexception_is_ignored(tmp_dir, mocker):
    from dvc.exceptions import DvcException

    dvc_repo = mocker.MagicMock()
    dvc_repo.index.stages = []
    dvc_repo.scm.get_rev.return_value = "current_rev"
    dvc_repo.scm.get_ref.return_value = None
    dvc_repo.experiments.save.side_effect = DvcException("foo")
    mocker.patch("dvclive.live.get_dvc_repo", return_value=dvc_repo)

    with Live(save_dvc_exp=True):
        pass
>>>>>>> 5b3ffc2d
<|MERGE_RESOLUTION|>--- conflicted
+++ resolved
@@ -92,15 +92,10 @@
     if save:
         assert live._baseline_rev is not None
         assert live._exp_name != "dvclive-exp"
-<<<<<<< HEAD
         mocked_dvc_repo.experiments.save.assert_called_with(
             name=live._exp_name,
             include_untracked=[live.dir],
             force=True,
-=======
-        dvc_repo.experiments.save.assert_called_with(
-            name=live._exp_name, include_untracked=[live.dir], force=True
->>>>>>> 5b3ffc2d
         )
     else:
         assert live._baseline_rev is not None
@@ -175,9 +170,6 @@
 
     dvc_repo.experiments.save.assert_called_with(
         name=live._exp_name, include_untracked=[live.dir], force=True
-<<<<<<< HEAD
-    )
-=======
     )
 
 
@@ -192,5 +184,4 @@
     mocker.patch("dvclive.live.get_dvc_repo", return_value=dvc_repo)
 
     with Live(save_dvc_exp=True):
-        pass
->>>>>>> 5b3ffc2d
+        pass
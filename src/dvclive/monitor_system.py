import abc
import logging
import os
from typing import Dict, Union, Optional, Tuple

import psutil
from statistics import mean
from threading import Event, Thread
from funcy import merge_with


try:
    from pynvml import (
        nvmlInit,
        nvmlDeviceGetCount,
        nvmlDeviceGetHandleByIndex,
        nvmlDeviceGetMemoryInfo,
        nvmlDeviceGetUtilizationRates,
        nvmlShutdown,
    )

    GPU_AVAILABLE = True
except ImportError:
    GPU_AVAILABLE = False

logger = logging.getLogger("dvclive")
GIGABYTES_DIVIDER = 1024.0**3

MINIMUM_CPU_USAGE_TO_BE_ACTIVE = 20

METRIC_CPU_COUNT = "system/cpu/count"
METRIC_CPU_USAGE_PERCENT = "system/cpu/usage (%)"
METRIC_CPU_PARALLELIZATION_PERCENT = "system/cpu/parallelization (%)"

METRIC_RAM_USAGE_PERCENT = "system/ram/usage (%)"
METRIC_RAM_USAGE_GB = "system/ram/usage (GB)"
METRIC_RAM_TOTAL_GB = "system/ram/total (GB)"

METRIC_DISK_USAGE_PERCENT = "system/disk/usage (%)"
METRIC_DISK_USAGE_GB = "system/disk/usage (GB)"
METRIC_DISK_TOTAL_GB = "system/disk/total (GB)"


class _SystemMonitor(abc.ABC):
    """
    Monitor system resources and log them to DVC Live.
    Use a separate thread to call a `_get_metrics` function at fix interval and
    aggregate the results of this sampling using the average.
    """

    _plot_blacklist_prefix: Tuple = ()

    def __init__(
        self,
        interval: float,
        num_samples: int,
        plot: bool = True,
    ):
        max_interval = 0.1
        if interval > max_interval:
            interval = max_interval
            logger.warning(
                f"System monitoring `interval` should be less than {max_interval} "
                f"seconds. Setting `interval` to {interval} seconds."
            )

        min_num_samples = 1
        max_num_samples = 30
        if min_num_samples < num_samples < max_num_samples:
            num_samples = max(min(num_samples, max_num_samples), min_num_samples)
            logger.warning(
                f"System monitoring `num_samples` should be between {min_num_samples} "
                f"and {max_num_samples}. Setting `num_samples` to {num_samples}."
            )

        self._interval = interval  # seconds
        self._nb_samples = num_samples
        self._plot = plot
        self._warn_user = True

    def __call__(self, live):
        self._live = live
        self._shutdown_event = Event()
        Thread(
            target=self._monitoring_loop,
        ).start()

    def _monitoring_loop(self):
        while not self._shutdown_event.is_set():
            self._metrics = {}
            for _ in range(self._nb_samples):
                last_metrics = {}
                try:
                    last_metrics = self._get_metrics()
                except psutil.Error:
                    if self._warn_user:
                        logger.exception("Failed to monitor CPU metrics")
                        self._warn_user = False

                self._metrics = merge_with(sum, self._metrics, last_metrics)
                self._shutdown_event.wait(self._interval)
                if self._shutdown_event.is_set():
                    break
            for name, values in self._metrics.items():
                blacklisted = any(
                    name.startswith(prefix) for prefix in self._plot_blacklist_prefix
                )
                self._live.log_metric(
                    name,
                    values / self._nb_samples,
                    timestamp=True,
                    plot=None if blacklisted else self._plot,
                )

    @abc.abstractmethod
    def _get_metrics(self) -> Dict[str, Union[float, int]]:
        pass

    def end(self):
        self._shutdown_event.set()


class CPUMonitor(_SystemMonitor):
    _plot_blacklist_prefix: Tuple = (
        METRIC_CPU_COUNT,
        METRIC_RAM_TOTAL_GB,
        "system/disk/total (GB)",
    )

    def __init__(
        self,
        interval: float = 0.1,
        num_samples: int = 20,
        directories_to_monitor: Optional[Dict[str, str]] = None,
        plot: bool = True,
    ):
        """Monitor CPU resources and log them to DVC Live.

        Args:
            interval (float): interval in seconds between two measurements.
                Defaults to 0.5.
            num_samples (int): number of samples to average. Defaults to 10.
            directories_to_monitor (Optional[Dict[str, str]]): monitor disk usage
                statistics about the partition which contains the given paths. The
                statistics include total and used space in gygabytes and percent.
                This argument expect a dict where the key is the name that will be used
                in the metric's name and the value is the path to the directory to
                monitor. Defaults to {"main": "/"}.
            plot (bool): should the system metrics be saved as plots. Defaults to True.

        Raises:
            ValueError: if the arguments passed to the function don't have a
                supported type.
        """
        super().__init__(interval=interval, num_samples=num_samples, plot=plot)
        directories_to_monitor = (
            {"main": "/"} if directories_to_monitor is None else directories_to_monitor
        )
        self._disks_to_monitor = {}
        for disk_name, disk_path in directories_to_monitor.items():
            if disk_name != os.path.normpath(disk_name):
                raise ValueError(  # noqa: TRY003
                    "Keys for `directories_to_monitor` should be a valid name"
                    f", but got '{disk_name}'."
                )
            self._disks_to_monitor[disk_name] = disk_path

        self._warn_disk_doesnt_exist: Dict[str, bool] = {}

    def _get_metrics(self) -> Dict[str, Union[float, int]]:
        ram_info = psutil.virtual_memory()
        nb_cpus = psutil.cpu_count()
        cpus_percent = psutil.cpu_percent(percpu=True)
        result = {
            METRIC_CPU_COUNT: nb_cpus,
            METRIC_CPU_USAGE_PERCENT: mean(cpus_percent),
            METRIC_CPU_PARALLELIZATION_PERCENT: len(
                [
                    percent
                    for percent in cpus_percent
                    if percent >= MINIMUM_CPU_USAGE_TO_BE_ACTIVE
                ]
            )
            * 100
            / nb_cpus,
            METRIC_RAM_USAGE_PERCENT: ram_info.percent,
            METRIC_RAM_USAGE_GB: ram_info.used / GIGABYTES_DIVIDER,
            METRIC_RAM_TOTAL_GB: ram_info.total / GIGABYTES_DIVIDER,
        }
        for disk_name, disk_path in self._disks_to_monitor.items():
            try:
                disk_info = psutil.disk_usage(disk_path)
            except OSError:
                if self._warn_disk_doesnt_exist.get(disk_name, True):
                    logger.warning(
                        f"Couldn't find directory '{disk_path}', ignoring it."
                    )
                    self._warn_disk_doesnt_exist[disk_name] = False
                continue
<<<<<<< HEAD
            disk_info = psutil.disk_usage(directory)
            result[f"system/disk/usage (%)/{idx}"] = disk_info.percent
            result[f"system/disk/usage (GB)/{idx}"] = disk_info.used / GIGABYTES_DIVIDER
            result[f"system/disk/total (GB)/{idx}"] = (
                disk_info.total / GIGABYTES_DIVIDER
            )
        return result


class MonitorGPU(_MonitorSystem):
    _plot_blacklist_prefix = ("system/gpu/count", "system/vram/total (GB)")

    def __init__(
        self,
        interval: float = 0.5,
        num_samples: int = 10,
        plot: bool = True,
    ):
        """Monitor GPU resources and log them to DVC Live.

        Args:
            interval (float): interval in seconds between two measurements.
                Defaults to 0.5.
            num_samples (int): number of samples to average. Defaults to 10.
            plot (bool): should the system metrics be saved as plots. Defaults to True.

        Raises:
            InvalidDataTypeError: if the arguments passed to the function don't have a
                supported type.
        """
        super().__init__(interval=interval, num_samples=num_samples, plot=plot)

    def _get_metrics(self) -> Dict[str, Union[float, int]]:
        nvmlInit()
        num_gpus = nvmlDeviceGetCount()
        gpu_metrics = {
            "system/gpu/count": num_gpus,
        }

        for gpu_idx in range(num_gpus):
            gpu_handle = nvmlDeviceGetHandleByIndex(gpu_idx)
            memory_info = nvmlDeviceGetMemoryInfo(gpu_handle)
            usage_info = nvmlDeviceGetUtilizationRates(gpu_handle)

            gpu_metrics[f"system/gpu/usage (%)/{gpu_idx}"] = (
                100 * usage_info.memory / usage_info.gpu if usage_info.gpu else 0
            )
            gpu_metrics[f"system/vram/usage (%)/{gpu_idx}"] = (
                100 * memory_info.used / memory_info.total
            )
            gpu_metrics[f"system/vram/usage (GB)/{gpu_idx}"] = (
                memory_info.used / GIGABYTES_DIVIDER
            )
            gpu_metrics[f"system/vram/total (GB)/{gpu_idx}"] = (
                memory_info.total / GIGABYTES_DIVIDER
            )
        nvmlShutdown()
        return gpu_metrics
=======
            disk_metrics = {
                f"{METRIC_DISK_USAGE_PERCENT}/{disk_name}": disk_info.percent,
                f"{METRIC_DISK_USAGE_GB}/{disk_name}": disk_info.used
                / GIGABYTES_DIVIDER,
                f"{METRIC_DISK_TOTAL_GB}/{disk_name}": disk_info.total
                / GIGABYTES_DIVIDER,
            }
            disk_metrics = {k.rstrip("/"): v for k, v in disk_metrics.items()}
            result.update(disk_metrics)
        return result
>>>>>>> 33590016
<|MERGE_RESOLUTION|>--- conflicted
+++ resolved
@@ -197,66 +197,6 @@
                     )
                     self._warn_disk_doesnt_exist[disk_name] = False
                 continue
-<<<<<<< HEAD
-            disk_info = psutil.disk_usage(directory)
-            result[f"system/disk/usage (%)/{idx}"] = disk_info.percent
-            result[f"system/disk/usage (GB)/{idx}"] = disk_info.used / GIGABYTES_DIVIDER
-            result[f"system/disk/total (GB)/{idx}"] = (
-                disk_info.total / GIGABYTES_DIVIDER
-            )
-        return result
-
-
-class MonitorGPU(_MonitorSystem):
-    _plot_blacklist_prefix = ("system/gpu/count", "system/vram/total (GB)")
-
-    def __init__(
-        self,
-        interval: float = 0.5,
-        num_samples: int = 10,
-        plot: bool = True,
-    ):
-        """Monitor GPU resources and log them to DVC Live.
-
-        Args:
-            interval (float): interval in seconds between two measurements.
-                Defaults to 0.5.
-            num_samples (int): number of samples to average. Defaults to 10.
-            plot (bool): should the system metrics be saved as plots. Defaults to True.
-
-        Raises:
-            InvalidDataTypeError: if the arguments passed to the function don't have a
-                supported type.
-        """
-        super().__init__(interval=interval, num_samples=num_samples, plot=plot)
-
-    def _get_metrics(self) -> Dict[str, Union[float, int]]:
-        nvmlInit()
-        num_gpus = nvmlDeviceGetCount()
-        gpu_metrics = {
-            "system/gpu/count": num_gpus,
-        }
-
-        for gpu_idx in range(num_gpus):
-            gpu_handle = nvmlDeviceGetHandleByIndex(gpu_idx)
-            memory_info = nvmlDeviceGetMemoryInfo(gpu_handle)
-            usage_info = nvmlDeviceGetUtilizationRates(gpu_handle)
-
-            gpu_metrics[f"system/gpu/usage (%)/{gpu_idx}"] = (
-                100 * usage_info.memory / usage_info.gpu if usage_info.gpu else 0
-            )
-            gpu_metrics[f"system/vram/usage (%)/{gpu_idx}"] = (
-                100 * memory_info.used / memory_info.total
-            )
-            gpu_metrics[f"system/vram/usage (GB)/{gpu_idx}"] = (
-                memory_info.used / GIGABYTES_DIVIDER
-            )
-            gpu_metrics[f"system/vram/total (GB)/{gpu_idx}"] = (
-                memory_info.total / GIGABYTES_DIVIDER
-            )
-        nvmlShutdown()
-        return gpu_metrics
-=======
             disk_metrics = {
                 f"{METRIC_DISK_USAGE_PERCENT}/{disk_name}": disk_info.percent,
                 f"{METRIC_DISK_USAGE_GB}/{disk_name}": disk_info.used
@@ -267,4 +207,54 @@
             disk_metrics = {k.rstrip("/"): v for k, v in disk_metrics.items()}
             result.update(disk_metrics)
         return result
->>>>>>> 33590016
+
+
+class GPUMonitor(_SystemMonitor):
+    _plot_blacklist_prefix = ("system/gpu/count", "system/vram/total (GB)")
+
+    def __init__(
+        self,
+        interval: float = 0.5,
+        num_samples: int = 10,
+        plot: bool = True,
+    ):
+        """Monitor GPU resources and log them to DVC Live.
+
+        Args:
+            interval (float): interval in seconds between two measurements.
+                Defaults to 0.5.
+            num_samples (int): number of samples to average. Defaults to 10.
+            plot (bool): should the system metrics be saved as plots. Defaults to True.
+
+        Raises:
+            InvalidDataTypeError: if the arguments passed to the function don't have a
+                supported type.
+        """
+        super().__init__(interval=interval, num_samples=num_samples, plot=plot)
+
+    def _get_metrics(self) -> Dict[str, Union[float, int]]:
+        nvmlInit()
+        num_gpus = nvmlDeviceGetCount()
+        gpu_metrics = {
+            "system/gpu/count": num_gpus,
+        }
+
+        for gpu_idx in range(num_gpus):
+            gpu_handle = nvmlDeviceGetHandleByIndex(gpu_idx)
+            memory_info = nvmlDeviceGetMemoryInfo(gpu_handle)
+            usage_info = nvmlDeviceGetUtilizationRates(gpu_handle)
+
+            gpu_metrics[f"system/gpu/usage (%)/{gpu_idx}"] = (
+                100 * usage_info.memory / usage_info.gpu if usage_info.gpu else 0
+            )
+            gpu_metrics[f"system/vram/usage (%)/{gpu_idx}"] = (
+                100 * memory_info.used / memory_info.total
+            )
+            gpu_metrics[f"system/vram/usage (GB)/{gpu_idx}"] = (
+                memory_info.used / GIGABYTES_DIVIDER
+            )
+            gpu_metrics[f"system/vram/total (GB)/{gpu_idx}"] = (
+                memory_info.total / GIGABYTES_DIVIDER
+            )
+        nvmlShutdown()
+        return gpu_metrics
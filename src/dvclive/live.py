import json
import logging
import os
import shutil
from pathlib import Path
from typing import Any, Dict, List, Optional, Set, Union

from dvc_studio_client.post_live_metrics import post_live_metrics
from funcy import set_in
from pathspec import PathSpec
from ruamel.yaml.representer import RepresenterError

from . import env
from .dvc import (
    get_dvc_repo,
    get_random_exp_name,
    make_checkpoint,
    make_dvcyaml,
    mark_dvclive_only_ended,
    mark_dvclive_only_started,
)
from .error import (
    InvalidDataTypeError,
    InvalidParameterTypeError,
    InvalidPlotTypeError,
    InvalidReportModeError,
)
from .plots import PLOT_TYPES, SKLEARN_PLOTS, CustomPlot, Image, Metric, NumpyEncoder
from .report import BLANK_NOTEBOOK_REPORT, make_report
from .serialize import dump_json, dump_yaml, load_yaml
from .studio import get_dvc_studio_config, get_studio_updates
from .utils import (
    StrPath,
    clean_and_copy_into,
    env2bool,
    inside_notebook,
    matplotlib_installed,
    open_file_in_browser,
)

logger = logging.getLogger("dvclive")
handler = logging.StreamHandler()
formatter = logging.Formatter("%(levelname)s:%(name)s:%(message)s")
handler.setFormatter(formatter)
logger.addHandler(handler)

ParamLike = Union[int, float, str, bool, List["ParamLike"], Dict[str, "ParamLike"]]


class Live:
    def __init__(
        self,
        dir: str = "dvclive",  # noqa: A002
        resume: bool = False,
        report: Optional[str] = "auto",
        save_dvc_exp: bool = False,
        dvcyaml: bool = True,
        cache_images: bool = False,
        exp_message: Optional[str] = None,
    ):
        self.summary: Dict[str, Any] = {}

        self._dir: str = dir
        self._resume: bool = resume or env2bool(env.DVCLIVE_RESUME)
        self._save_dvc_exp: bool = save_dvc_exp
        self._step: Optional[int] = None
        self._metrics: Dict[str, Any] = {}
        self._images: Dict[str, Any] = {}
        self._params: Dict[str, Any] = {}
        self._plots: Dict[str, Any] = {}
        self._artifacts: Dict[str, Dict] = {}
        self._inside_with = False
        self._dvcyaml = dvcyaml
        self._cache_images = cache_images

        os.makedirs(self.dir, exist_ok=True)

        self._report_mode: Optional[str] = report
        self._report_notebook = None
        self._init_report()

        if self._resume:
            self._init_resume()
        else:
            self._init_cleanup()

        self._baseline_rev: Optional[str] = None
        self._exp_name: Optional[str] = None
        self._exp_message: Optional[str] = exp_message
        self._experiment_rev: Optional[str] = None
        self._inside_dvc_exp: bool = False
        self._dvc_repo = None
        self._include_untracked: List[str] = []
        self._init_dvc()

        self._latest_studio_step = self.step if resume else -1
        self._studio_events_to_skip: Set[str] = set()
        self._dvc_studio_config: Dict[str, Any] = {}
        self._init_studio()

    def _init_resume(self):
        self._read_params()
        self._step = self.read_step()
        if self._step != 0:
            logger.info(f"Resuming from step {self._step}")
            self._step += 1
        logger.debug(f"{self._step=}")

    def _init_cleanup(self):
        for plot_type in PLOT_TYPES:
            shutil.rmtree(
                Path(self.plots_dir) / plot_type.subfolder, ignore_errors=True
            )

        for f in (
            self.metrics_file,
            self.report_file,
            self.params_file,
        ):
            if f and os.path.exists(f):
                os.remove(f)

        if self.dvc_file and os.path.exists(self.dvc_file):
            os.remove(self.dvc_file)

    def _init_dvc(self):
        from dvc.scm import NoSCM

        if os.getenv(env.DVC_EXP_BASELINE_REV, None):
            # `dvc exp` execution
            self._baseline_rev = os.getenv(env.DVC_EXP_BASELINE_REV, "")
            self._exp_name = os.getenv(env.DVC_EXP_NAME, "")
            self._inside_dvc_exp = True
            if self._save_dvc_exp:
<<<<<<< HEAD
                logger.info("Ignoring `_save_dvc_exp` because `dvc exp run` is running")
=======
                logger.info("Ignoring `save_dvc_exp` because `dvc exp run` is running")
>>>>>>> 469e39ea
                self._save_dvc_exp = False

        self._dvc_repo = get_dvc_repo()

        dvc_logger = logging.getLogger("dvc")
        dvc_logger.setLevel(os.getenv(env.DVCLIVE_LOGLEVEL, "WARNING").upper())

        if (self._dvc_repo is None) or isinstance(self._dvc_repo.scm, NoSCM):
            if self._save_dvc_exp:
                logger.warning(
                    "Can't save experiment without a Git Repo."
                    "\nCreate a Git repo (`git init`) and commit (`git commit`)."
                )
                self._save_dvc_exp = False
            return
        if self._dvc_repo.scm.no_commits:
            if self._save_dvc_exp:
                logger.warning(
                    "Can't save experiment to an empty Git Repo."
                    "\nAdd a commit (`git commit`) to save experiments."
                )
                self._save_dvc_exp = False
            return

        if self._inside_dvc_exp:
            return

        self._baseline_rev = self._dvc_repo.scm.get_rev()
        if self._save_dvc_exp:
            self._exp_name = get_random_exp_name(self._dvc_repo.scm, self._baseline_rev)
            mark_dvclive_only_started()
            self._include_untracked.append(self.dir)

    def _init_studio(self):
        self._dvc_studio_config = get_dvc_studio_config(self)
        if not self._dvc_studio_config:
            logger.debug("Skipping `studio` report.")
            self._studio_events_to_skip.add("start")
            self._studio_events_to_skip.add("data")
            self._studio_events_to_skip.add("done")
        elif self._inside_dvc_exp:
            logger.debug("Skipping `studio` report `start` and `done` events.")
            self._studio_events_to_skip.add("start")
            self._studio_events_to_skip.add("done")
        elif self._dvc_repo is None:
            logger.warning(
                "Can't connect to Studio without a DVC Repo."
                "\nYou can create a DVC Repo by calling `dvc init`."
            )
            self._studio_events_to_skip.add("start")
            self._studio_events_to_skip.add("data")
            self._studio_events_to_skip.add("done")
        elif not self._save_dvc_exp:
            logger.warning(
                "Can't connect to Studio without creating a DVC experiment."
                "\nIf you have a DVC Pipeline, run it with `dvc exp run`."
                "\nIf you are using DVCLive alone, use `save_dvc_exp=True`."
            )
            self._studio_events_to_skip.add("start")
            self._studio_events_to_skip.add("data")
            self._studio_events_to_skip.add("done")
        else:
            response = post_live_metrics(
                "start",
                self._baseline_rev,
                self._exp_name,
                "dvclive",
                dvc_studio_config=self._dvc_studio_config,
                message=self._exp_message,
            )
            if not response:
                logger.debug(
                    "`studio` report `start` event failed. "
                    "`studio` report cancelled."
                )
                self._studio_events_to_skip.add("start")
                self._studio_events_to_skip.add("data")
                self._studio_events_to_skip.add("done")

    def _init_report(self):
        if self._report_mode == "auto":
            if env2bool("CI") and matplotlib_installed():
                self._report_mode = "md"
            else:
                self._report_mode = "html"
        elif self._report_mode == "notebook":
            if inside_notebook():
                from IPython.display import Markdown, display

                self._report_mode = "notebook"
                self._report_notebook = display(
                    Markdown(BLANK_NOTEBOOK_REPORT), display_id=True
                )
            else:
                self._report_mode = "html"
        elif self._report_mode not in {None, "html", "notebook", "md"}:
            raise InvalidReportModeError(self._report_mode)
        logger.debug(f"{self._report_mode=}")

    @property
    def dir(self) -> str:  # noqa: A003
        return self._dir

    @property
    def params_file(self) -> str:
        return os.path.join(self.dir, "params.yaml")

    @property
    def metrics_file(self) -> str:
        return os.path.join(self.dir, "metrics.json")

    @property
    def dvc_file(self) -> str:
        return os.path.join(self.dir, "dvc.yaml")

    @property
    def plots_dir(self) -> str:
        return os.path.join(self.dir, "plots")

    @property
    def artifacts_dir(self) -> str:
        return os.path.join(self.dir, "artifacts")

    @property
    def report_file(self) -> Optional[str]:
        if self._report_mode in ("html", "md"):
            suffix = self._report_mode
            return os.path.join(self.dir, f"report.{suffix}")
        return None

    @property
    def step(self) -> int:
        return self._step or 0

    @step.setter
    def step(self, value: int) -> None:
        self._step = value
        logger.debug(f"Step: {self.step}")

    def next_step(self):
        if self._step is None:
            self._step = 0

        self.make_summary()

        if self._dvcyaml:
            self.make_dvcyaml()

        self.make_report()
        self.make_checkpoint()
        self.step += 1

    def log_metric(
        self,
        name: str,
        val: Union[int, float],
        timestamp: bool = False,
        plot: bool = True,
    ):
        if not Metric.could_log(val):
            raise InvalidDataTypeError(name, type(val))

        if name in self._metrics:
            metric = self._metrics[name]
        else:
            metric = Metric(name, self.plots_dir)
            self._metrics[name] = metric

        metric.step = self.step
        if plot:
            metric.dump(val, timestamp=timestamp)

        self.summary = set_in(self.summary, metric.summary_keys, val)
        logger.debug(f"Logged {name}: {val}")

    def log_image(self, name: str, val):
        if not Image.could_log(val):
            raise InvalidDataTypeError(name, type(val))

        if isinstance(val, (str, Path)):
            from PIL import Image as ImagePIL

            val = ImagePIL.open(val)

        if name in self._images:
            image = self._images[name]
        else:
            image = Image(name, self.plots_dir)
            self._images[name] = image

        image.step = self.step
        image.dump(val)
        logger.debug(f"Logged {name}: {val}")

    def log_plot(
        self,
        name: str,
        datapoints: List[Dict],
        x: str,
        y: str,
        template: Optional[str] = None,
        title: Optional[str] = None,
        x_label: Optional[str] = None,
        y_label: Optional[str] = None,
    ):
        if not CustomPlot.could_log(datapoints):
            raise InvalidDataTypeError(name, type(datapoints))

        if name in self._plots:
            plot = self._plots[name]
        else:
            plot = CustomPlot(
                name,
                self.plots_dir,
                x=x,
                y=y,
                template=template,
                title=title,
                x_label=x_label,
                y_label=y_label,
            )
            self._plots[name] = plot

        plot.step = self.step
        plot.dump(datapoints)
        logger.debug(f"Logged {name}")

    def log_sklearn_plot(self, kind, labels, predictions, name=None, **kwargs):
        val = (labels, predictions)

        plot_config = {
            k: v
            for k, v in kwargs.items()
            if k in ("title", "x_label", "y_label", "normalized")
        }
        name = name or kind
        if name in self._plots:
            plot = self._plots[name]
        elif kind in SKLEARN_PLOTS and SKLEARN_PLOTS[kind].could_log(val):
            plot = SKLEARN_PLOTS[kind](name, self.plots_dir, **plot_config)
            self._plots[plot.name] = plot
        else:
            raise InvalidPlotTypeError(name)

        sklearn_kwargs = {
            k: v for k, v in kwargs.items() if k not in plot_config or k != "normalized"
        }
        plot.step = self.step
        plot.dump(val, **sklearn_kwargs)
        logger.debug(f"Logged {name}")

    def _read_params(self):
        if os.path.isfile(self.params_file):
            params = load_yaml(self.params_file)
            self._params.update(params)

    def _dump_params(self):
        try:
            dump_yaml(self._params, self.params_file)
        except RepresenterError as exc:
            raise InvalidParameterTypeError(exc.args) from exc

    def log_params(self, params: Dict[str, ParamLike]):
        """Saves the given set of parameters (dict) to yaml"""
        self._params.update(params)
        self._dump_params()
        logger.debug(f"Logged {params} parameters to {self.params_file}")

    def log_param(self, name: str, val: ParamLike):
        """Saves the given parameter value to yaml"""
        self.log_params({name: val})

    def log_artifact(
        self,
        path: StrPath,
        type: Optional[str] = None,  # noqa: A002
        name: Optional[str] = None,
        desc: Optional[str] = None,
        labels: Optional[List[str]] = None,
        meta: Optional[Dict[str, Any]] = None,
        copy: bool = False,
        cache: bool = True,
    ):
        """Tracks a local file or directory with DVC"""
        if not isinstance(path, (str, Path)):
            raise InvalidDataTypeError(path, type(path))

        if self._dvc_repo is not None:
            from dvc.repo.artifacts import name_is_compatible

            if copy:
                path = clean_and_copy_into(path, self.artifacts_dir)

            if cache:
                self.cache(path)

            if any((type, name, desc, labels, meta)):
                name = name or Path(path).stem
                if name_is_compatible(name):
                    self._artifacts[name] = {
                        k: v
                        for k, v in locals().items()
                        if k in ("path", "type", "desc", "labels", "meta")
                        and v is not None
                    }
                else:
                    logger.warning(
                        "Can't use '%s' as artifact name (ID)."
                        " It will not be included in the `artifacts` section.",
                        name,
                    )

    def cache(self, path):
        if self._inside_dvc_exp:
            from dvc.exceptions import OutputNotFoundError

            msg = f"Skipping dvc add {path} because `dvc exp run` is running."
            try:
                self._dvc_repo.find_outs_by_path(path)
                msg += " It is already being tracked automatically."
                logger.info(msg)
            except OutputNotFoundError:
                msg += " Add it as a pipeline output to track it."
                logger.warn(msg)
            return

        try:
            stage = self._dvc_repo.add(str(path))
        except Exception as e:  # noqa: BLE001
            logger.warning(f"Failed to dvc add {path}: {e}")
            return

        dvc_file = stage[0].addressing

        if self._save_dvc_exp:
            self._include_untracked.append(dvc_file)
            self._include_untracked.append(str(Path(dvc_file).parent / ".gitignore"))

    def make_summary(self, update_step: bool = True):
        if self._step is not None and update_step:
            self.summary["step"] = self.step
        dump_json(self.summary, self.metrics_file, cls=NumpyEncoder)

    def make_report(self):
        if "data" not in self._studio_events_to_skip:
            response = False
            if post_live_metrics is not None:
                metrics, params, plots = get_studio_updates(self)
                response = post_live_metrics(
                    "data",
                    self._baseline_rev,
                    self._exp_name,
                    "dvclive",
                    step=self.step,
                    metrics=metrics,
                    params=params,
                    plots=plots,
                    dvc_studio_config=self._dvc_studio_config,
                )
            if not response:
                logger.warning(
                    "`post_to_studio` `data` event failed."
                    " Data will be resent on next call."
                )
            else:
                self._latest_studio_step = self.step

        if self._report_mode is not None:
            make_report(self)
            if self._report_mode == "html" and env2bool(env.DVCLIVE_OPEN):
                open_file_in_browser(self.report_file)

    def make_dvcyaml(self):
        make_dvcyaml(self)

    def end(self):
        if self._inside_with:
            # Prevent `live.end` calls inside context manager
            return

        if self._images and self._cache_images:
            images_path = Path(self.plots_dir) / Image.subfolder
            self.cache(images_path)

        self.make_summary(update_step=False)
        if self._dvcyaml:
            self.make_dvcyaml()

        self._ensure_paths_are_tracked_in_dvc_exp()

        self.save_dvc_exp()

        if "done" not in self._studio_events_to_skip:
            response = False
            if post_live_metrics is not None:
                kwargs = {}
                if self._experiment_rev:
                    kwargs["experiment_rev"] = self._experiment_rev
                response = post_live_metrics(
                    "done",
                    self._baseline_rev,
                    self._exp_name,
                    "dvclive",
                    dvc_studio_config=self._dvc_studio_config,
                    **kwargs,
                )
            if not response:
                logger.warning("`post_to_studio` `done` event failed.")
            self._studio_events_to_skip.add("done")
            self._studio_events_to_skip.add("data")
        else:
            self.make_report()

    def make_checkpoint(self):
        if env2bool(env.DVC_CHECKPOINT):
            make_checkpoint()

    def read_step(self):
        if Path(self.metrics_file).exists():
            latest = self.read_latest()
            return latest.get("step", 0)
        return 0

    def read_latest(self):
        with open(self.metrics_file, encoding="utf-8") as fobj:
            return json.load(fobj)

    def __enter__(self):
        self._inside_with = True
        return self

    def __exit__(self, exc_type, exc_val, exc_tb):
        self._inside_with = False
        self.end()

    def _ensure_paths_are_tracked_in_dvc_exp(self):
        if self._inside_dvc_exp and self._dvc_repo:
            dir_spec = PathSpec.from_lines("gitwildmatch", [self.dir])
            outs_spec = PathSpec.from_lines(
                "gitwildmatch", [str(o) for o in self._dvc_repo.index.outs]
            )
            try:
                paths_to_track = [
                    f
                    for f in self._dvc_repo.scm.untracked_files()
                    if (dir_spec.match_file(f) and not outs_spec.match_file(f))
                ]
                if paths_to_track:
                    self._dvc_repo.scm.add(paths_to_track)
            except Exception as e:  # noqa: BLE001
                logger.warning(f"Failed to git add paths:\n{e}")

    def save_dvc_exp(self):
        if self._save_dvc_exp:
            from dvc.exceptions import DvcException

            try:
                self._experiment_rev = self._dvc_repo.experiments.save(
                    name=self._exp_name,
                    include_untracked=self._include_untracked,
                    force=True,
                    message=self._exp_message,
                )
            except DvcException as e:
                logger.warning(f"Failed to save experiment:\n{e}")
            finally:
                mark_dvclive_only_ended()<|MERGE_RESOLUTION|>--- conflicted
+++ resolved
@@ -132,11 +132,7 @@
             self._exp_name = os.getenv(env.DVC_EXP_NAME, "")
             self._inside_dvc_exp = True
             if self._save_dvc_exp:
-<<<<<<< HEAD
-                logger.info("Ignoring `_save_dvc_exp` because `dvc exp run` is running")
-=======
                 logger.info("Ignoring `save_dvc_exp` because `dvc exp run` is running")
->>>>>>> 469e39ea
                 self._save_dvc_exp = False
 
         self._dvc_repo = get_dvc_repo()

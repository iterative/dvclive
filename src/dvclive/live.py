--- conflicted
+++ resolved
@@ -475,11 +475,7 @@
                     return  # skip caching
                 logger.warning(
                     f"To track '{path}' automatically during `dvc exp run`:"
-<<<<<<< HEAD
-                    f"\n1. Run `dvc exp remove {existing_stage.addressing}` "
-=======
                     f"\n1. Run `dvc remove {existing_stage.addressing}` "
->>>>>>> fdd84af1
                     "to stop tracking it outside the pipeline."
                     "\n2. Add it as an output of the pipeline stage."
                 )

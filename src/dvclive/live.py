--- conflicted
+++ resolved
@@ -816,10 +816,6 @@
 
     @catch_and_warn(DvcException, logger)
     def make_dvcyaml(self):
-<<<<<<< HEAD
-        if self.dvc_file:
-            make_dvcyaml(self)
-=======
         """
         Writes DVC configuration for metrics, plots, and parameters to `Live.dvc_file`.
 
@@ -828,8 +824,8 @@
         `Live.next_step()` and `Live.end()` will call `Live.make_dvcyaml()` internally,
         so you don't need to call both (unless `dvcyaml=None`).
         """
-        make_dvcyaml(self)
->>>>>>> 3d70888b
+        if self.dvc_file:
+            make_dvcyaml(self)
 
     @catch_and_warn(DvcException, logger)
     def post_to_studio(self, event: str):

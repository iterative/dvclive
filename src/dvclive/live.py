--- conflicted
+++ resolved
@@ -390,12 +390,8 @@
         if not Image.could_log(val):
             raise InvalidDataTypeError(name, type(val))
 
-<<<<<<< HEAD
         # If we're given a path, try loading the image first. This might error out.
-        if isinstance(val, (str, Path)):
-=======
         if isinstance(val, (str, PurePath)):
->>>>>>> b266b805
             from PIL import Image as ImagePIL
 
             suffix = Path(val).suffix

import glob
import json
import logging
import math
import os
import shutil
from pathlib import Path
from typing import Any, Dict, List, Optional, Set, Union

from dvc.exceptions import DvcException
from funcy import set_in
from ruamel.yaml.representer import RepresenterError

from . import env
from .dvc import (
    ensure_dir_is_tracked,
    find_overlapping_stage,
    get_dvc_repo,
    get_random_exp_name,
    make_dvcyaml,
)
from .error import (
    InvalidDataTypeError,
    InvalidDvcyamlError,
    InvalidParameterTypeError,
    InvalidPlotTypeError,
    InvalidReportModeError,
)
from .plots import PLOT_TYPES, SKLEARN_PLOTS, CustomPlot, Image, Metric, NumpyEncoder
from .report import BLANK_NOTEBOOK_REPORT, make_report
from .serialize import dump_json, dump_yaml, load_yaml
from .studio import get_dvc_studio_config, post_to_studio
from .utils import (
    StrPath,
    catch_and_warn,
    clean_and_copy_into,
    env2bool,
    inside_notebook,
    matplotlib_installed,
    open_file_in_browser,
)
from .vscode import (
    cleanup_dvclive_step_completed,
    mark_dvclive_only_ended,
    mark_dvclive_only_started,
    mark_dvclive_step_completed,
)

logger = logging.getLogger("dvclive")
logger.setLevel(os.getenv(env.DVCLIVE_LOGLEVEL, "WARNING").upper())
handler = logging.StreamHandler()
formatter = logging.Formatter("%(levelname)s:%(name)s:%(message)s")
handler.setFormatter(formatter)
logger.addHandler(handler)

ParamLike = Union[int, float, str, bool, List["ParamLike"], Dict[str, "ParamLike"]]


class Live:
    def __init__(
        self,
        dir: str = "dvclive",  # noqa: A002
        resume: bool = False,
        report: Optional[str] = None,
        save_dvc_exp: bool = True,
        dvcyaml: Union[str, bool] = True,
        cache_images: bool = False,
        exp_message: Optional[str] = None,
    ):
        self.summary: Dict[str, Any] = {}

        self._dir: str = dir
        self._resume: bool = resume or env2bool(env.DVCLIVE_RESUME)
        self._save_dvc_exp: bool = save_dvc_exp
        self._step: Optional[int] = None
        self._metrics: Dict[str, Any] = {}
        self._images: Dict[str, Any] = {}
        self._params: Dict[str, Any] = {}
        self._plots: Dict[str, Any] = {}
        self._artifacts: Dict[str, Dict] = {}
        self._inside_with = False
        self._dvcyaml = dvcyaml
        self._cache_images = cache_images

        os.makedirs(self.dir, exist_ok=True)

        self._report_mode: Optional[str] = report
        self._report_notebook = None
        self._init_report()

        self._baseline_rev: Optional[str] = None
        self._exp_name: Optional[str] = None
        self._exp_message: Optional[str] = exp_message
        self._experiment_rev: Optional[str] = None
        self._inside_dvc_exp: bool = False
        self._dvc_repo = None
        self._include_untracked: List[str] = []
        self._init_dvc()

        if self._resume:
            self._init_resume()
        else:
            self._init_cleanup()

        self._latest_studio_step = self.step if resume else -1
        self._studio_events_to_skip: Set[str] = set()
        self._dvc_studio_config: Dict[str, Any] = {}
        self._init_studio()

    def _init_resume(self):
        self._read_params()
        self._step = self.read_step()
        if self._step != 0:
            logger.info(f"Resuming from step {self._step}")
            self._step += 1
        logger.debug(f"{self._step=}")

    def _init_cleanup(self):
        for plot_type in PLOT_TYPES:
            shutil.rmtree(
                Path(self.plots_dir) / plot_type.subfolder, ignore_errors=True
            )

        for f in (
            self.metrics_file,
            self.params_file,
            os.path.join(self.dir, "report.html"),
            os.path.join(self.dir, "report.md"),
        ):
            if f and os.path.exists(f):
                os.remove(f)

        for dvc_file in glob.glob(os.path.join(self.dir, "**dvc.yaml")):
            os.remove(dvc_file)

    @catch_and_warn(DvcException, logger)
    def _init_dvc(self):
        from dvc.scm import NoSCM

        self._dvc_repo = get_dvc_repo()

        self._exp_name = os.getenv(env.DVC_EXP_NAME)
        self._baseline_rev = os.getenv(env.DVC_EXP_BASELINE_REV)
        if not self._exp_name:
            scm = self._dvc_repo.scm if self._dvc_repo else None
            self._exp_name = get_random_exp_name(scm, self._baseline_rev)

        if self._dvc_repo and self._baseline_rev and self._exp_name:
            # `dvc exp` execution
            self._inside_dvc_exp = True
            if self._save_dvc_exp:
                logger.info("Ignoring `save_dvc_exp` because `dvc exp run` is running")
                self._save_dvc_exp = False

        dvc_logger = logging.getLogger("dvc")
        dvc_logger.setLevel(os.getenv(env.DVCLIVE_LOGLEVEL, "WARNING").upper())

        self._dvc_file = self._init_dvc_file()

        if (self._dvc_repo is None) or isinstance(self._dvc_repo.scm, NoSCM):
            if self._save_dvc_exp:
                logger.warning(
                    "Can't save experiment without a Git Repo."
                    "\nCreate a Git repo (`git init`) and commit (`git commit`)."
                )
                self._save_dvc_exp = False
            return
        if self._dvc_repo.scm.no_commits:
            if self._save_dvc_exp:
                logger.warning(
                    "Can't save experiment to an empty Git Repo."
                    "\nAdd a commit (`git commit`) to save experiments."
                )
                self._save_dvc_exp = False
            return

        if self._dvcyaml and (
            stage := find_overlapping_stage(self._dvc_repo, self.dvc_file)
        ):
            logger.warning(
                f"'{self.dvc_file}' is in outputs of stage '{stage.addressing}'."
                "\nRemove it from outputs to make DVCLive work as expected."
            )

        if self._inside_dvc_exp:
            return

        self._baseline_rev = self._dvc_repo.scm.get_rev()

        if self._save_dvc_exp:
<<<<<<< HEAD
            mark_dvclive_only_started()
=======
            self._exp_name = get_random_exp_name(self._dvc_repo.scm, self._baseline_rev)
            mark_dvclive_only_started(self._exp_name)
>>>>>>> 6ccc9597
            self._include_untracked.append(self.dir)

    def _init_dvc_file(self) -> str:
        if isinstance(self._dvcyaml, str):
            if os.path.basename(self._dvcyaml) == "dvc.yaml":
                return self._dvcyaml
            raise InvalidDvcyamlError
        if self._dvc_repo is not None:
            return os.path.join(self._dvc_repo.root_dir, "dvc.yaml")
        logger.warning(
            "Can't infer dvcyaml path without a DVC repo. "
            "`dvc.yaml` file will not be written."
        )
        return ""

    def _init_studio(self):
        self._dvc_studio_config = get_dvc_studio_config(self)
        if not self._dvc_studio_config:
            logger.debug("Skipping `studio` report.")
            self._studio_events_to_skip.add("start")
            self._studio_events_to_skip.add("data")
            self._studio_events_to_skip.add("done")
        elif self._inside_dvc_exp:
            logger.debug("Skipping `studio` report `start` and `done` events.")
            self._studio_events_to_skip.add("start")
            self._studio_events_to_skip.add("done")
<<<<<<< HEAD
=======
        elif self._dvc_repo is None:
            logger.warning(
                "Can't connect to Studio without a DVC Repo."
                "\nYou can create a DVC Repo by calling `dvc init`."
            )
            self._studio_events_to_skip.add("start")
            self._studio_events_to_skip.add("data")
            self._studio_events_to_skip.add("done")
        elif not self._save_dvc_exp:
            logger.warning(
                "Can't connect to Studio without creating a DVC experiment."
                "\nIf you have a DVC Pipeline, run it with `dvc exp run`."
            )
            self._studio_events_to_skip.add("start")
            self._studio_events_to_skip.add("data")
            self._studio_events_to_skip.add("done")
>>>>>>> 6ccc9597
        else:
            self.post_to_studio("start")

    def _init_report(self):
        if self._report_mode not in {None, "html", "notebook", "md"}:
            raise InvalidReportModeError(self._report_mode)
        if self._report_mode == "notebook":
            if inside_notebook():
                from IPython.display import Markdown, display

                self._report_mode = "notebook"
                self._report_notebook = display(
                    Markdown(BLANK_NOTEBOOK_REPORT), display_id=True
                )
            else:
                logger.warning(
                    "Report mode 'notebook' requires to be"
                    " inside a notebook. Disabling report."
                )
                self._report_mode = None
        if self._report_mode in ("notebook", "md") and not matplotlib_installed():
            logger.warning(
                f"Report mode '{self._report_mode}' requires 'matplotlib'"
                " to be installed. Disabling report."
            )
            self._report_mode = None
        logger.debug(f"{self._report_mode=}")

    @property
    def dir(self) -> str:  # noqa: A003
        return self._dir

    @property
    def params_file(self) -> str:
        return os.path.join(self.dir, "params.yaml")

    @property
    def metrics_file(self) -> str:
        return os.path.join(self.dir, "metrics.json")

    @property
    def dvc_file(self) -> str:
        return self._dvc_file

    @property
    def plots_dir(self) -> str:
        return os.path.join(self.dir, "plots")

    @property
    def artifacts_dir(self) -> str:
        return os.path.join(self.dir, "artifacts")

    @property
    def report_file(self) -> Optional[str]:
        if self._report_mode in ("html", "md"):
            suffix = self._report_mode
            return os.path.join(self.dir, f"report.{suffix}")
        return None

    @property
    def step(self) -> int:
        return self._step or 0

    @step.setter
    def step(self, value: int) -> None:
        self._step = value
        logger.debug(f"Step: {self.step}")

    def next_step(self):
        if self._step is None:
            self._step = 0

        self.make_summary()

        if self._dvcyaml:
            self.make_dvcyaml()

        self.make_report()

        self.post_to_studio("data")

        mark_dvclive_step_completed(self.step)
        self.step += 1

    def log_metric(
        self,
        name: str,
        val: Union[int, float, str],
        timestamp: bool = False,
        plot: bool = True,
    ):
        if not Metric.could_log(val):
            raise InvalidDataTypeError(name, type(val))

        if not isinstance(val, str) and (math.isnan(val) or math.isinf(val)):
            val = str(val)

        if name in self._metrics:
            metric = self._metrics[name]
        else:
            metric = Metric(name, self.plots_dir)
            self._metrics[name] = metric

        metric.step = self.step
        if plot:
            metric.dump(val, timestamp=timestamp)

        self.summary = set_in(self.summary, metric.summary_keys, val)
        logger.debug(f"Logged {name}: {val}")

    def log_image(self, name: str, val):
        if not Image.could_log(val):
            raise InvalidDataTypeError(name, type(val))

        if isinstance(val, (str, Path)):
            from PIL import Image as ImagePIL

            val = ImagePIL.open(val)

        if name in self._images:
            image = self._images[name]
        else:
            image = Image(name, self.plots_dir)
            self._images[name] = image

        image.step = self.step
        image.dump(val)
        logger.debug(f"Logged {name}: {val}")

    def log_plot(
        self,
        name: str,
        datapoints: List[Dict],
        x: str,
        y: str,
        template: Optional[str] = None,
        title: Optional[str] = None,
        x_label: Optional[str] = None,
        y_label: Optional[str] = None,
    ):
        if not CustomPlot.could_log(datapoints):
            raise InvalidDataTypeError(name, type(datapoints))

        if name in self._plots:
            plot = self._plots[name]
        else:
            plot = CustomPlot(
                name,
                self.plots_dir,
                x=x,
                y=y,
                template=template,
                title=title,
                x_label=x_label,
                y_label=y_label,
            )
            self._plots[name] = plot

        plot.step = self.step
        plot.dump(datapoints)
        logger.debug(f"Logged {name}")

    def log_sklearn_plot(self, kind, labels, predictions, name=None, **kwargs):
        val = (labels, predictions)

        plot_config = {
            k: v
            for k, v in kwargs.items()
            if k in ("title", "x_label", "y_label", "normalized")
        }
        name = name or kind
        if name in self._plots:
            plot = self._plots[name]
        elif kind in SKLEARN_PLOTS and SKLEARN_PLOTS[kind].could_log(val):
            plot = SKLEARN_PLOTS[kind](name, self.plots_dir, **plot_config)
            self._plots[plot.name] = plot
        else:
            raise InvalidPlotTypeError(name)

        sklearn_kwargs = {
            k: v for k, v in kwargs.items() if k not in plot_config or k != "normalized"
        }
        plot.step = self.step
        plot.dump(val, **sklearn_kwargs)
        logger.debug(f"Logged {name}")

    def _read_params(self):
        if os.path.isfile(self.params_file):
            params = load_yaml(self.params_file)
            self._params.update(params)

    def _dump_params(self):
        try:
            dump_yaml(self._params, self.params_file)
        except RepresenterError as exc:
            raise InvalidParameterTypeError(exc.args) from exc

    def log_params(self, params: Dict[str, ParamLike]):
        """Saves the given set of parameters (dict) to yaml"""
        self._params.update(params)
        self._dump_params()
        logger.debug(f"Logged {params} parameters to {self.params_file}")

    def log_param(self, name: str, val: ParamLike):
        """Saves the given parameter value to yaml"""
        self.log_params({name: val})

    def log_artifact(
        self,
        path: StrPath,
        type: Optional[str] = None,  # noqa: A002
        name: Optional[str] = None,
        desc: Optional[str] = None,
        labels: Optional[List[str]] = None,
        meta: Optional[Dict[str, Any]] = None,
        copy: bool = False,
        cache: bool = True,
    ):
        """Tracks a local file or directory with DVC"""
        if not isinstance(path, (str, Path)):
            raise InvalidDataTypeError(path, type(path))

        if self._dvc_repo is not None:
            from dvc.repo.artifacts import name_is_compatible

            if copy:
                path = clean_and_copy_into(path, self.artifacts_dir)

            if cache:
                self.cache(path)

            if any((type, name, desc, labels, meta)):
                name = name or Path(path).stem
                if name_is_compatible(name):
                    self._artifacts[name] = {
                        k: v
                        for k, v in locals().items()
                        if k in ("path", "type", "desc", "labels", "meta")
                        and v is not None
                    }
                else:
                    logger.warning(
                        "Can't use '%s' as artifact name (ID)."
                        " It will not be included in the `artifacts` section.",
                        name,
                    )
        else:
            logger.warning(
                "A DVC repo is required to log artifacts. "
                f"Skipping `log_artifact({path})`."
            )

    @catch_and_warn(DvcException, logger)
    def cache(self, path):
        if self._inside_dvc_exp:
            existing_stage = find_overlapping_stage(self._dvc_repo, path)

            if existing_stage:
                if existing_stage.cmd:
                    logger.info(
                        f"Skipping `dvc add {path}` because it is already being"
                        " tracked automatically as an output of `dvc exp run`."
                    )
                    return  # skip caching
                logger.warning(
                    f"To track '{path}' automatically during `dvc exp run`:"
                    f"\n1. Run `dvc remove {existing_stage.addressing}` "
                    "to stop tracking it outside the pipeline."
                    "\n2. Add it as an output of the pipeline stage."
                )
            else:
                logger.warning(
                    f"To track '{path}' automatically during `dvc exp run`, "
                    "add it as an output of the pipeline stage."
                )

        stage = self._dvc_repo.add(str(path))

        dvc_file = stage[0].addressing

        if self._save_dvc_exp:
            self._include_untracked.append(dvc_file)
            self._include_untracked.append(str(Path(dvc_file).parent / ".gitignore"))

    def make_summary(self, update_step: bool = True):
        if self._step is not None and update_step:
            self.summary["step"] = self.step
        dump_json(self.summary, self.metrics_file, cls=NumpyEncoder)

    def make_report(self):
        if self._report_mode is not None:
            make_report(self)
            if self._report_mode == "html" and env2bool(env.DVCLIVE_OPEN):
                open_file_in_browser(self.report_file)

    @catch_and_warn(DvcException, logger)
    def make_dvcyaml(self):
        if self.dvc_file:
            make_dvcyaml(self)

    @catch_and_warn(DvcException, logger)
    def post_to_studio(self, event):
        post_to_studio(self, event)

    def end(self):
        if self._inside_with:
            # Prevent `live.end` calls inside context manager
            return

        if self._images and self._cache_images:
            images_path = Path(self.plots_dir) / Image.subfolder
            self.cache(images_path)

        self.make_summary(update_step=False)
        if self._dvcyaml:
            self.make_dvcyaml()

        if self._inside_dvc_exp and self._dvc_repo:
            catch_and_warn(DvcException, logger)(ensure_dir_is_tracked)(
                self.dir, self._dvc_repo
            )

        self.make_report()

        self.save_dvc_exp()

        self.post_to_studio("done")

        cleanup_dvclive_step_completed()

    def read_step(self):
        if Path(self.metrics_file).exists():
            latest = self.read_latest()
            return latest.get("step", 0)
        return 0

    def read_latest(self):
        with open(self.metrics_file, encoding="utf-8") as fobj:
            return json.load(fobj)

    def __enter__(self):
        self._inside_with = True
        return self

    def __exit__(self, exc_type, exc_val, exc_tb):
        self._inside_with = False
        self.end()

    @catch_and_warn(DvcException, logger, mark_dvclive_only_ended)
    def save_dvc_exp(self):
        if self._save_dvc_exp:
            self._experiment_rev = self._dvc_repo.experiments.save(
                name=self._exp_name,
                include_untracked=self._include_untracked,
                force=True,
                message=self._exp_message,
            )<|MERGE_RESOLUTION|>--- conflicted
+++ resolved
@@ -134,7 +134,7 @@
             os.remove(dvc_file)
 
     @catch_and_warn(DvcException, logger)
-    def _init_dvc(self):
+    def _init_dvc(self):  # noqa: C901
         from dvc.scm import NoSCM
 
         self._dvc_repo = get_dvc_repo()
@@ -188,12 +188,7 @@
         self._baseline_rev = self._dvc_repo.scm.get_rev()
 
         if self._save_dvc_exp:
-<<<<<<< HEAD
-            mark_dvclive_only_started()
-=======
-            self._exp_name = get_random_exp_name(self._dvc_repo.scm, self._baseline_rev)
             mark_dvclive_only_started(self._exp_name)
->>>>>>> 6ccc9597
             self._include_untracked.append(self.dir)
 
     def _init_dvc_file(self) -> str:
@@ -220,25 +215,6 @@
             logger.debug("Skipping `studio` report `start` and `done` events.")
             self._studio_events_to_skip.add("start")
             self._studio_events_to_skip.add("done")
-<<<<<<< HEAD
-=======
-        elif self._dvc_repo is None:
-            logger.warning(
-                "Can't connect to Studio without a DVC Repo."
-                "\nYou can create a DVC Repo by calling `dvc init`."
-            )
-            self._studio_events_to_skip.add("start")
-            self._studio_events_to_skip.add("data")
-            self._studio_events_to_skip.add("done")
-        elif not self._save_dvc_exp:
-            logger.warning(
-                "Can't connect to Studio without creating a DVC experiment."
-                "\nIf you have a DVC Pipeline, run it with `dvc exp run`."
-            )
-            self._studio_events_to_skip.add("start")
-            self._studio_events_to_skip.add("data")
-            self._studio_events_to_skip.add("done")
->>>>>>> 6ccc9597
         else:
             self.post_to_studio("start")
 

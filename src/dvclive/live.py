--- conflicted
+++ resolved
@@ -74,11 +74,7 @@
         resume: bool = False,
         report: Literal["md", "notebook", "html", None] = None,
         save_dvc_exp: bool = True,
-<<<<<<< HEAD
-        dvcyaml: Union[str, None] = "dvc.yaml",
-=======
         dvcyaml: Optional[str] = "dvc.yaml",
->>>>>>> b1e6bf49
         cache_images: bool = False,
         exp_name: Optional[str] = None,
         exp_message: Optional[str] = None,
@@ -457,8 +453,11 @@
         self.summary = set_in(self.summary, metric.summary_keys, val)
         logger.debug(f"Logged {name}: {val}")
 
-<<<<<<< HEAD
-    def log_image(self, name: str, val):
+    def log_image(
+        self,
+        name: str,
+        val: Union[np.ndarray, matplotlib.figure.Figure, PIL.Image, StrPath]
+    ):
         """
         Saves the given image `val` to the output file `name`.
 
@@ -489,13 +488,6 @@
             `InvalidDataTypeError`: thrown if the provided `val` does not have a
                 supported type.
         """
-=======
-    def log_image(
-        self,
-        name: str,
-        val: Union[np.ndarray, matplotlib.figure.Figure, PIL.Image, StrPath],
-    ):
->>>>>>> b1e6bf49
         if not Image.could_log(val):
             raise InvalidDataTypeError(name, type(val))
 
@@ -582,8 +574,14 @@
         plot.dump(datapoints)
         logger.debug(f"Logged {name}")
 
-<<<<<<< HEAD
-    def log_sklearn_plot(self, kind, labels, predictions, name=None, **kwargs):
+    def log_sklearn_plot(
+        self,
+        kind: str,
+        labels: Union[List, np.ndarray],
+        predictions: Union[List, Tuple, np.ndarray],
+        name: Optional[str] = None,
+        **kwargs,
+    ):
         """
         Generates a scikit learn plot and saves the data in
         `{Live.dir}/plots/sklearn/{name}.json`. The method will compute and dump the
@@ -608,16 +606,6 @@
             InvalidPlotTypeError: thrown if the provided `kind` does not correspond to
                 any of the supported plots.
         """
-=======
-    def log_sklearn_plot(
-        self,
-        kind: str,
-        labels: Union[List, np.ndarray],
-        predictions: Union[List, Tuple, np.ndarray],
-        name: Optional[str] = None,
-        **kwargs,
-    ):
->>>>>>> b1e6bf49
         val = (labels, predictions)
 
         plot_config = {
@@ -699,7 +687,6 @@
         copy: bool = False,
         cache: bool = True,
     ):
-<<<<<<< HEAD
         """
         Tracks an existing directory or file with DVC.
 
@@ -740,11 +727,7 @@
             `InvalidDataTypeError`: thrown if the provided `path` does not have a
                 supported type.
         """
-        if not isinstance(path, (str, Path)):
-=======
-        """Tracks a local file or directory with DVC"""
         if not isinstance(path, (str, PurePath)):
->>>>>>> b1e6bf49
             raise InvalidDataTypeError(path, builtins.type(path))
 
         if self._dvc_repo is not None:

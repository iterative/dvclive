import glob
import json
import logging
import math
import os
import shutil
import tempfile
from pathlib import Path
from typing import Any, Dict, List, Optional, Set, Union

from dvc.exceptions import DvcException
from funcy import set_in
from ruamel.yaml.representer import RepresenterError

from . import env
from .dvc import (
    ensure_dir_is_tracked,
    find_overlapping_stage,
    get_dvc_repo,
    get_exp_name,
    make_dvcyaml,
)
from .error import (
    InvalidDataTypeError,
    InvalidDvcyamlError,
    InvalidParameterTypeError,
    InvalidPlotTypeError,
    InvalidReportModeError,
)
from .plots import PLOT_TYPES, SKLEARN_PLOTS, CustomPlot, Image, Metric, NumpyEncoder
from .report import BLANK_NOTEBOOK_REPORT, make_report
from .serialize import dump_json, dump_yaml, load_yaml
from .studio import get_dvc_studio_config, post_to_studio
from .utils import (
    StrPath,
    catch_and_warn,
    clean_and_copy_into,
    env2bool,
    inside_notebook,
    matplotlib_installed,
    open_file_in_browser,
)
from .vscode import (
    cleanup_dvclive_step_completed,
    mark_dvclive_only_ended,
    mark_dvclive_only_started,
    mark_dvclive_step_completed,
)

logger = logging.getLogger("dvclive")
logger.setLevel(os.getenv(env.DVCLIVE_LOGLEVEL, "WARNING").upper())
handler = logging.StreamHandler()
formatter = logging.Formatter("%(levelname)s:%(name)s:%(message)s")
handler.setFormatter(formatter)
logger.addHandler(handler)

ParamLike = Union[int, float, str, bool, List["ParamLike"], Dict[str, "ParamLike"]]


class Live:
    def __init__(
        self,
        dir: str = "dvclive",  # noqa: A002
        resume: bool = False,
        report: Optional[str] = None,
        save_dvc_exp: bool = True,
<<<<<<< HEAD
        dvcyaml: Union[str, bool] = True,
=======
        dvcyaml: Union[str, bool] = "dvc.yaml",
>>>>>>> 937bc5ba
        cache_images: bool = False,
        exp_name: Optional[str] = None,
        exp_message: Optional[str] = None,
    ):
        self.summary: Dict[str, Any] = {}

        self._dir: str = dir
        self._resume: bool = resume or env2bool(env.DVCLIVE_RESUME)
        self._save_dvc_exp: bool = save_dvc_exp
        self._step: Optional[int] = None
        self._metrics: Dict[str, Any] = {}
        self._images: Dict[str, Any] = {}
        self._params: Dict[str, Any] = {}
        self._plots: Dict[str, Any] = {}
        self._artifacts: Dict[str, Dict] = {}
        self._inside_with = False
        self._dvcyaml = dvcyaml
        self._cache_images = cache_images

        self._report_mode: Optional[str] = report
        self._report_notebook = None
        self._init_report()

        self._baseline_rev: Optional[str] = None
        self._exp_name: Optional[str] = exp_name
        self._exp_message: Optional[str] = exp_message
        self._experiment_rev: Optional[str] = None
        self._inside_dvc_exp: bool = False
        self._inside_dvc_pipeline: bool = False
        self._dvc_repo = None
        self._include_untracked: List[str] = []
        if env2bool(env.DVCLIVE_TEST):
            self._init_test()
        else:
            self._init_dvc()

        os.makedirs(self.dir, exist_ok=True)

        if self._resume:
            self._init_resume()
        else:
            self._init_cleanup()

        if self._resume:
            self._init_resume()
        else:
            self._init_cleanup()

        self._latest_studio_step = self.step if resume else -1
        self._studio_events_to_skip: Set[str] = set()
        self._dvc_studio_config: Dict[str, Any] = {}
        self._init_studio()

    def _init_resume(self):
        self._read_params()
        self._step = self.read_step()
        if self._step != 0:
            logger.info(f"Resuming from step {self._step}")
            self._step += 1
        logger.debug(f"{self._step=}")

    def _init_cleanup(self):
        for plot_type in PLOT_TYPES:
            shutil.rmtree(
                Path(self.plots_dir) / plot_type.subfolder, ignore_errors=True
            )

        for f in (
            self.metrics_file,
            self.params_file,
            os.path.join(self.dir, "report.html"),
            os.path.join(self.dir, "report.md"),
        ):
            if f and os.path.exists(f):
                os.remove(f)

        for dvc_file in glob.glob(os.path.join(self.dir, "**dvc.yaml")):
            os.remove(dvc_file)

    @catch_and_warn(DvcException, logger)
    def _init_dvc(self):  # noqa: C901
        from dvc.scm import NoSCM

<<<<<<< HEAD
        self._dvc_repo = get_dvc_repo()

        self._exp_name = os.getenv(env.DVC_EXP_NAME)
        self._baseline_rev = os.getenv(env.DVC_EXP_BASELINE_REV)
        if not self._exp_name:
            scm = self._dvc_repo.scm if self._dvc_repo else None
            self._exp_name = get_random_exp_name(scm, self._baseline_rev)

        if self._dvc_repo and self._baseline_rev and self._exp_name:
            # `dvc exp` execution
            self._inside_dvc_exp = True
            if self._save_dvc_exp:
                logger.info("Ignoring `save_dvc_exp` because `dvc exp run` is running")
                self._save_dvc_exp = False

=======
        if os.getenv(env.DVC_ROOT, None):
            self._inside_dvc_pipeline = True
            self._init_dvc_pipeline()
        self._dvc_repo = get_dvc_repo()

>>>>>>> 937bc5ba
        dvc_logger = logging.getLogger("dvc")
        dvc_logger.setLevel(os.getenv(env.DVCLIVE_LOGLEVEL, "WARNING").upper())

        self._dvc_file = self._init_dvc_file()

        if (self._dvc_repo is None) or isinstance(self._dvc_repo.scm, NoSCM):
            if self._save_dvc_exp:
                logger.warning(
                    "Can't save experiment without a Git Repo."
                    "\nCreate a Git repo (`git init`) and commit (`git commit`)."
                )
                self._save_dvc_exp = False
            return
        if self._dvc_repo.scm.no_commits:
            if self._save_dvc_exp:
                logger.warning(
                    "Can't save experiment to an empty Git Repo."
                    "\nAdd a commit (`git commit`) to save experiments."
                )
                self._save_dvc_exp = False
            return

        if self._dvcyaml and (
            stage := find_overlapping_stage(self._dvc_repo, self.dvc_file)
        ):
            logger.warning(
                f"'{self.dvc_file}' is in outputs of stage '{stage.addressing}'."
                "\nRemove it from outputs to make DVCLive work as expected."
            )

        if self._inside_dvc_pipeline:
            return

        self._baseline_rev = self._dvc_repo.scm.get_rev()

        if self._save_dvc_exp:
<<<<<<< HEAD
=======
            self._exp_name = get_exp_name(
                self._exp_name, self._dvc_repo.scm, self._baseline_rev
            )
            logger.info(f"Logging to experiment '{self._exp_name}'")
>>>>>>> 937bc5ba
            mark_dvclive_only_started(self._exp_name)
            self._include_untracked.append(self.dir)

    def _init_dvc_file(self) -> str:
        if isinstance(self._dvcyaml, str):
            if os.path.basename(self._dvcyaml) == "dvc.yaml":
                return self._dvcyaml
            raise InvalidDvcyamlError
<<<<<<< HEAD
        if self._dvc_repo is not None:
            return os.path.join(self._dvc_repo.root_dir, "dvc.yaml")
        logger.warning(
            "Can't infer dvcyaml path without a DVC repo. "
            "`dvc.yaml` file will not be written."
        )
        return ""
=======
        return "dvc.yaml"

    def _init_dvc_pipeline(self):
        if os.getenv(env.DVC_EXP_BASELINE_REV, None):
            # `dvc exp` execution
            self._baseline_rev = os.getenv(env.DVC_EXP_BASELINE_REV, "")
            self._exp_name = os.getenv(env.DVC_EXP_NAME, "")
            self._inside_dvc_exp = True
            if self._save_dvc_exp:
                logger.info("Ignoring `save_dvc_exp` because `dvc exp run` is running")
        else:
            # `dvc repro` execution
            if self._save_dvc_exp:
                logger.info("Ignoring `save_dvc_exp` because `dvc repro` is running")
            logger.warning(
                "Some DVCLive features are unsupported in `dvc repro`."
                "\nTo use DVCLive with a DVC Pipeline, run it with `dvc exp run`."
            )
        self._save_dvc_exp = False
>>>>>>> 937bc5ba

    def _init_studio(self):
        self._dvc_studio_config = get_dvc_studio_config(self)
        if not self._dvc_studio_config:
            logger.debug("Skipping `studio` report.")
            self._studio_events_to_skip.add("start")
            self._studio_events_to_skip.add("data")
            self._studio_events_to_skip.add("done")
        elif self._inside_dvc_exp:
            logger.debug("Skipping `studio` report `start` and `done` events.")
            self._studio_events_to_skip.add("start")
            self._studio_events_to_skip.add("done")
<<<<<<< HEAD
=======
        elif self._dvc_repo is None:
            logger.warning(
                "Can't connect to Studio without a DVC Repo."
                "\nYou can create a DVC Repo by calling `dvc init`."
            )
            self._studio_events_to_skip.add("start")
            self._studio_events_to_skip.add("data")
            self._studio_events_to_skip.add("done")
        elif not self._save_dvc_exp:
            logger.warning(
                "Can't connect to Studio without creating a DVC experiment."
                "\nIf you have a DVC Pipeline, run it with `dvc exp run`."
            )
            self._studio_events_to_skip.add("start")
            self._studio_events_to_skip.add("data")
            self._studio_events_to_skip.add("done")
>>>>>>> 937bc5ba
        else:
            self.post_to_studio("start")

    def _init_report(self):
        if self._report_mode not in {None, "html", "notebook", "md"}:
            raise InvalidReportModeError(self._report_mode)
        if self._report_mode == "notebook":
            if inside_notebook():
                from IPython.display import Markdown, display

                self._report_mode = "notebook"
                self._report_notebook = display(
                    Markdown(BLANK_NOTEBOOK_REPORT), display_id=True
                )
            else:
                logger.warning(
                    "Report mode 'notebook' requires to be"
                    " inside a notebook. Disabling report."
                )
                self._report_mode = None
        if self._report_mode in ("notebook", "md") and not matplotlib_installed():
            logger.warning(
                f"Report mode '{self._report_mode}' requires 'matplotlib'"
                " to be installed. Disabling report."
            )
            self._report_mode = None
        logger.debug(f"{self._report_mode=}")

    def _init_test(self):
        """
        Enables test mode that writes to temp paths and doesn't depend on repo.

        Needed to run integration tests in external libraries like huggingface
        accelerate.
        """
        with tempfile.TemporaryDirectory() as dirpath:
            self._dir = os.path.join(dirpath, self._dir)
            if isinstance(self._dvcyaml, str):
                self._dvc_file = os.path.join(dirpath, self._dvcyaml)
            self._save_dvc_exp = False
            logger.warning(
                "DVCLive testing mode enabled."
                f"Repo will be ignored and output will be written to {dirpath}."
            )

    @property
    def dir(self) -> str:  # noqa: A003
        return self._dir

    @property
    def params_file(self) -> str:
        return os.path.join(self.dir, "params.yaml")

    @property
    def metrics_file(self) -> str:
        return os.path.join(self.dir, "metrics.json")

    @property
    def dvc_file(self) -> str:
        return self._dvc_file

    @property
    def plots_dir(self) -> str:
        return os.path.join(self.dir, "plots")

    @property
    def artifacts_dir(self) -> str:
        return os.path.join(self.dir, "artifacts")

    @property
    def report_file(self) -> Optional[str]:
        if self._report_mode in ("html", "md"):
            suffix = self._report_mode
            return os.path.join(self.dir, f"report.{suffix}")
        return None

    @property
    def step(self) -> int:
        return self._step or 0

    @step.setter
    def step(self, value: int) -> None:
        self._step = value
        logger.debug(f"Step: {self.step}")

    def next_step(self):
        if self._step is None:
            self._step = 0

        self.make_summary()

        if self._dvcyaml:
            self.make_dvcyaml()

        self.make_report()

        self.post_to_studio("data")

        mark_dvclive_step_completed(self.step)
        self.step += 1

    def log_metric(
        self,
        name: str,
        val: Union[int, float, str],
        timestamp: bool = False,
        plot: bool = True,
    ):
        if not Metric.could_log(val):
            raise InvalidDataTypeError(name, type(val))

        if not isinstance(val, str) and (math.isnan(val) or math.isinf(val)):
            val = str(val)

        if name in self._metrics:
            metric = self._metrics[name]
        else:
            metric = Metric(name, self.plots_dir)
            self._metrics[name] = metric

        metric.step = self.step
        if plot:
            metric.dump(val, timestamp=timestamp)

        self.summary = set_in(self.summary, metric.summary_keys, val)
        logger.debug(f"Logged {name}: {val}")

    def log_image(self, name: str, val):
        if not Image.could_log(val):
            raise InvalidDataTypeError(name, type(val))

        if isinstance(val, (str, Path)):
            from PIL import Image as ImagePIL

            val = ImagePIL.open(val)

        if name in self._images:
            image = self._images[name]
        else:
            image = Image(name, self.plots_dir)
            self._images[name] = image

        image.step = self.step
        image.dump(val)
        logger.debug(f"Logged {name}: {val}")

    def log_plot(
        self,
        name: str,
        datapoints: List[Dict],
        x: str,
        y: str,
        template: Optional[str] = None,
        title: Optional[str] = None,
        x_label: Optional[str] = None,
        y_label: Optional[str] = None,
    ):
        if not CustomPlot.could_log(datapoints):
            raise InvalidDataTypeError(name, type(datapoints))

        if name in self._plots:
            plot = self._plots[name]
        else:
            plot = CustomPlot(
                name,
                self.plots_dir,
                x=x,
                y=y,
                template=template,
                title=title,
                x_label=x_label,
                y_label=y_label,
            )
            self._plots[name] = plot

        plot.step = self.step
        plot.dump(datapoints)
        logger.debug(f"Logged {name}")

    def log_sklearn_plot(self, kind, labels, predictions, name=None, **kwargs):
        val = (labels, predictions)

        plot_config = {
            k: v
            for k, v in kwargs.items()
            if k in ("title", "x_label", "y_label", "normalized")
        }
        name = name or kind
        if name in self._plots:
            plot = self._plots[name]
        elif kind in SKLEARN_PLOTS and SKLEARN_PLOTS[kind].could_log(val):
            plot = SKLEARN_PLOTS[kind](name, self.plots_dir, **plot_config)
            self._plots[plot.name] = plot
        else:
            raise InvalidPlotTypeError(name)

        sklearn_kwargs = {
            k: v for k, v in kwargs.items() if k not in plot_config or k != "normalized"
        }
        plot.step = self.step
        plot.dump(val, **sklearn_kwargs)
        logger.debug(f"Logged {name}")

    def _read_params(self):
        if os.path.isfile(self.params_file):
            params = load_yaml(self.params_file)
            self._params.update(params)

    def _dump_params(self):
        try:
            dump_yaml(self._params, self.params_file)
        except RepresenterError as exc:
            raise InvalidParameterTypeError(exc.args[0]) from exc

    def log_params(self, params: Dict[str, ParamLike]):
        """Saves the given set of parameters (dict) to yaml"""
        self._params.update(params)
        self._dump_params()
        logger.debug(f"Logged {params} parameters to {self.params_file}")

    def log_param(self, name: str, val: ParamLike):
        """Saves the given parameter value to yaml"""
        self.log_params({name: val})

    def log_artifact(
        self,
        path: StrPath,
        type: Optional[str] = None,  # noqa: A002
        name: Optional[str] = None,
        desc: Optional[str] = None,
        labels: Optional[List[str]] = None,
        meta: Optional[Dict[str, Any]] = None,
        copy: bool = False,
        cache: bool = True,
    ):
        """Tracks a local file or directory with DVC"""
        if not isinstance(path, (str, Path)):
            raise InvalidDataTypeError(path, type(path))

        if self._dvc_repo is not None:
            from gto.constants import assert_name_is_valid
            from gto.exceptions import ValidationError

            if copy:
                path = clean_and_copy_into(path, self.artifacts_dir)

            if cache:
                self.cache(path)

            if any((type, name, desc, labels, meta)):
                name = name or Path(path).stem
                try:
                    assert_name_is_valid(name)
                    self._artifacts[name] = {
                        k: v
                        for k, v in locals().items()
                        if k in ("path", "type", "desc", "labels", "meta")
                        and v is not None
                    }
                except ValidationError:
                    logger.warning(
                        "Can't use '%s' as artifact name (ID)."
                        " It will not be included in the `artifacts` section.",
                        name,
                    )
        else:
            logger.warning(
                "A DVC repo is required to log artifacts. "
                f"Skipping `log_artifact({path})`."
            )

    @catch_and_warn(DvcException, logger)
    def cache(self, path):
        if self._inside_dvc_pipeline:
            existing_stage = find_overlapping_stage(self._dvc_repo, path)

            if existing_stage:
                if existing_stage.cmd:
                    logger.info(
                        f"Skipping `dvc add {path}` because it is already being"
                        " tracked automatically as an output of the DVC pipeline."
                    )
                    return  # skip caching
                logger.warning(
                    f"To track '{path}' automatically in the DVC pipeline:"
                    f"\n1. Run `dvc remove {existing_stage.addressing}` "
                    "to stop tracking it outside the pipeline."
                    "\n2. Add it as an output of the pipeline stage."
                )
            else:
                logger.warning(
                    f"To track '{path}' automatically in the DVC pipeline, "
                    "add it as an output of the pipeline stage."
                )

        stage = self._dvc_repo.add(str(path))

        dvc_file = stage[0].addressing

        if self._save_dvc_exp:
            self._include_untracked.append(dvc_file)
            self._include_untracked.append(str(Path(dvc_file).parent / ".gitignore"))

    def make_summary(self, update_step: bool = True):
        if self._step is not None and update_step:
            self.summary["step"] = self.step
        dump_json(self.summary, self.metrics_file, cls=NumpyEncoder)

    def make_report(self):
        if self._report_mode is not None:
            make_report(self)
            if self._report_mode == "html" and env2bool(env.DVCLIVE_OPEN):
                open_file_in_browser(self.report_file)

    @catch_and_warn(DvcException, logger)
    def make_dvcyaml(self):
        if self.dvc_file:
            make_dvcyaml(self)

    @catch_and_warn(DvcException, logger)
    def post_to_studio(self, event):
        post_to_studio(self, event)

    @catch_and_warn(DvcException, logger)
    def post_to_studio(self, event):
        post_to_studio(self, event)

    def end(self):
        if self._inside_with:
            # Prevent `live.end` calls inside context manager
            return

        if self._images and self._cache_images:
            images_path = Path(self.plots_dir) / Image.subfolder
            self.cache(images_path)

        self.make_summary(update_step=False)
        if self._dvcyaml:
            self.make_dvcyaml()

        if self._inside_dvc_exp and self._dvc_repo:
            catch_and_warn(DvcException, logger)(ensure_dir_is_tracked)(
                self.dir, self._dvc_repo
            )
            if self._dvcyaml:
                catch_and_warn(DvcException, logger)(self._dvc_repo.scm.add)(
                    self.dvc_file
                )

        self.make_report()

        self.make_report()

        self.save_dvc_exp()

<<<<<<< HEAD
=======
        # Post any data that hasn't been sent
        self.post_to_studio("data")
        # Mark experiment as done
>>>>>>> 937bc5ba
        self.post_to_studio("done")

        cleanup_dvclive_step_completed()

    def read_step(self):
        if Path(self.metrics_file).exists():
            latest = self.read_latest()
            return latest.get("step", 0)
        return 0

    def read_latest(self):
        with open(self.metrics_file, encoding="utf-8") as fobj:
            return json.load(fobj)

    def __enter__(self):
        self._inside_with = True
        return self

    def __exit__(self, exc_type, exc_val, exc_tb):
        self._inside_with = False
        self.end()

    @catch_and_warn(DvcException, logger, mark_dvclive_only_ended)
    def save_dvc_exp(self):
        if self._save_dvc_exp:
            if self._dvcyaml:
                self._include_untracked.append(self.dvc_file)
            self._experiment_rev = self._dvc_repo.experiments.save(
                name=self._exp_name,
                include_untracked=self._include_untracked,
                force=True,
                message=self._exp_message,
            )<|MERGE_RESOLUTION|>--- conflicted
+++ resolved
@@ -64,11 +64,7 @@
         resume: bool = False,
         report: Optional[str] = None,
         save_dvc_exp: bool = True,
-<<<<<<< HEAD
-        dvcyaml: Union[str, bool] = True,
-=======
         dvcyaml: Union[str, bool] = "dvc.yaml",
->>>>>>> 937bc5ba
         cache_images: bool = False,
         exp_name: Optional[str] = None,
         exp_message: Optional[str] = None,
@@ -92,8 +88,8 @@
         self._report_notebook = None
         self._init_report()
 
-        self._baseline_rev: Optional[str] = None
-        self._exp_name: Optional[str] = exp_name
+        self._baseline_rev: Optional[str] = os.getenv(env.DVC_EXP_BASELINE_REV)
+        self._exp_name: Optional[str] = exp_name or os.getenv(env.DVC_EXP_NAME)
         self._exp_message: Optional[str] = exp_message
         self._experiment_rev: Optional[str] = None
         self._inside_dvc_exp: bool = False
@@ -112,11 +108,6 @@
         else:
             self._init_cleanup()
 
-        if self._resume:
-            self._init_resume()
-        else:
-            self._init_cleanup()
-
         self._latest_studio_step = self.step if resume else -1
         self._studio_events_to_skip: Set[str] = set()
         self._dvc_studio_config: Dict[str, Any] = {}
@@ -152,35 +143,25 @@
     def _init_dvc(self):  # noqa: C901
         from dvc.scm import NoSCM
 
-<<<<<<< HEAD
-        self._dvc_repo = get_dvc_repo()
-
-        self._exp_name = os.getenv(env.DVC_EXP_NAME)
-        self._baseline_rev = os.getenv(env.DVC_EXP_BASELINE_REV)
-        if not self._exp_name:
-            scm = self._dvc_repo.scm if self._dvc_repo else None
-            self._exp_name = get_random_exp_name(scm, self._baseline_rev)
-
-        if self._dvc_repo and self._baseline_rev and self._exp_name:
-            # `dvc exp` execution
-            self._inside_dvc_exp = True
-            if self._save_dvc_exp:
-                logger.info("Ignoring `save_dvc_exp` because `dvc exp run` is running")
-                self._save_dvc_exp = False
-
-=======
         if os.getenv(env.DVC_ROOT, None):
             self._inside_dvc_pipeline = True
             self._init_dvc_pipeline()
         self._dvc_repo = get_dvc_repo()
 
->>>>>>> 937bc5ba
+        scm = self._dvc_repo.scm if self._dvc_repo else None
+        if isinstance(scm, NoSCM):
+            scm = None
+        if scm:
+            self._baseline_rev = scm.get_rev()
+        self._exp_name = get_exp_name(self._exp_name, scm, self._baseline_rev)
+        logger.info(f"Logging to experiment '{self._exp_name}'")
+
         dvc_logger = logging.getLogger("dvc")
         dvc_logger.setLevel(os.getenv(env.DVCLIVE_LOGLEVEL, "WARNING").upper())
 
         self._dvc_file = self._init_dvc_file()
 
-        if (self._dvc_repo is None) or isinstance(self._dvc_repo.scm, NoSCM):
+        if not scm:
             if self._save_dvc_exp:
                 logger.warning(
                     "Can't save experiment without a Git Repo."
@@ -188,7 +169,7 @@
                 )
                 self._save_dvc_exp = False
             return
-        if self._dvc_repo.scm.no_commits:
+        if scm.no_commits:
             if self._save_dvc_exp:
                 logger.warning(
                     "Can't save experiment to an empty Git Repo."
@@ -208,16 +189,7 @@
         if self._inside_dvc_pipeline:
             return
 
-        self._baseline_rev = self._dvc_repo.scm.get_rev()
-
         if self._save_dvc_exp:
-<<<<<<< HEAD
-=======
-            self._exp_name = get_exp_name(
-                self._exp_name, self._dvc_repo.scm, self._baseline_rev
-            )
-            logger.info(f"Logging to experiment '{self._exp_name}'")
->>>>>>> 937bc5ba
             mark_dvclive_only_started(self._exp_name)
             self._include_untracked.append(self.dir)
 
@@ -226,22 +198,11 @@
             if os.path.basename(self._dvcyaml) == "dvc.yaml":
                 return self._dvcyaml
             raise InvalidDvcyamlError
-<<<<<<< HEAD
-        if self._dvc_repo is not None:
-            return os.path.join(self._dvc_repo.root_dir, "dvc.yaml")
-        logger.warning(
-            "Can't infer dvcyaml path without a DVC repo. "
-            "`dvc.yaml` file will not be written."
-        )
-        return ""
-=======
         return "dvc.yaml"
 
     def _init_dvc_pipeline(self):
         if os.getenv(env.DVC_EXP_BASELINE_REV, None):
             # `dvc exp` execution
-            self._baseline_rev = os.getenv(env.DVC_EXP_BASELINE_REV, "")
-            self._exp_name = os.getenv(env.DVC_EXP_NAME, "")
             self._inside_dvc_exp = True
             if self._save_dvc_exp:
                 logger.info("Ignoring `save_dvc_exp` because `dvc exp run` is running")
@@ -254,7 +215,6 @@
                 "\nTo use DVCLive with a DVC Pipeline, run it with `dvc exp run`."
             )
         self._save_dvc_exp = False
->>>>>>> 937bc5ba
 
     def _init_studio(self):
         self._dvc_studio_config = get_dvc_studio_config(self)
@@ -267,25 +227,6 @@
             logger.debug("Skipping `studio` report `start` and `done` events.")
             self._studio_events_to_skip.add("start")
             self._studio_events_to_skip.add("done")
-<<<<<<< HEAD
-=======
-        elif self._dvc_repo is None:
-            logger.warning(
-                "Can't connect to Studio without a DVC Repo."
-                "\nYou can create a DVC Repo by calling `dvc init`."
-            )
-            self._studio_events_to_skip.add("start")
-            self._studio_events_to_skip.add("data")
-            self._studio_events_to_skip.add("done")
-        elif not self._save_dvc_exp:
-            logger.warning(
-                "Can't connect to Studio without creating a DVC experiment."
-                "\nIf you have a DVC Pipeline, run it with `dvc exp run`."
-            )
-            self._studio_events_to_skip.add("start")
-            self._studio_events_to_skip.add("data")
-            self._studio_events_to_skip.add("done")
->>>>>>> 937bc5ba
         else:
             self.post_to_studio("start")
 
@@ -609,10 +550,6 @@
     def post_to_studio(self, event):
         post_to_studio(self, event)
 
-    @catch_and_warn(DvcException, logger)
-    def post_to_studio(self, event):
-        post_to_studio(self, event)
-
     def end(self):
         if self._inside_with:
             # Prevent `live.end` calls inside context manager
@@ -641,12 +578,9 @@
 
         self.save_dvc_exp()
 
-<<<<<<< HEAD
-=======
         # Post any data that hasn't been sent
         self.post_to_studio("data")
         # Mark experiment as done
->>>>>>> 937bc5ba
         self.post_to_studio("done")
 
         cleanup_dvclive_step_completed()

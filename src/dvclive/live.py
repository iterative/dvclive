--- conflicted
+++ resolved
@@ -463,33 +463,8 @@
 
     @catch_and_warn(DvcException, logger)
     def cache(self, path):
-<<<<<<< HEAD
-        try:
-            if self._inside_dvc_exp:
-                existing_stage = find_overlapping_stage(self._dvc_repo, path)
-
-                if existing_stage:
-                    if existing_stage.cmd:
-                        logger.info(
-                            f"Skipping `dvc add {path}` because it is already being"
-                            " tracked automatically as an output of `dvc exp run`."
-                        )
-                        return  # skip caching
-                    logger.warning(
-                        f"To track '{path}' automatically during `dvc exp run`:"
-                        f"\n1. Run `dvc remove {existing_stage.addressing}` "
-                        "to stop tracking it outside the pipeline."
-                        "\n2. Add it as an output of the pipeline stage."
-                    )
-                else:
-                    logger.warning(
-                        f"To track '{path}' automatically during `dvc exp run`, "
-                        "add it as an output of the pipeline stage."
-                    )
-=======
         if self._inside_dvc_exp:
             existing_stage = find_overlapping_stage(self._dvc_repo, path)
->>>>>>> 55ad89db
 
             if existing_stage:
                 if existing_stage.cmd:
@@ -555,6 +530,11 @@
     def make_dvcyaml(self):
         make_dvcyaml(self)
 
+    @catch_and_warn(Exception, logger)
+    def make_stage_template(self):
+        stage_content = get_dvc_stage_template(self)
+        dump_yaml(stage_content, self._stage_template_file)
+
     def end(self):
         if self._inside_with:
             # Prevent `live.end` calls inside context manager
@@ -596,8 +576,7 @@
         else:
             self.make_report()
 
-        stage_content = get_dvc_stage_template(self)
-        dump_yaml(stage_content, self._stage_template_file)
+        self.make_stage_template()
 
     def read_step(self):
         if Path(self.metrics_file).exists():

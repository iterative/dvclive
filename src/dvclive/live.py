--- conflicted
+++ resolved
@@ -42,11 +42,7 @@
 from .report import BLANK_NOTEBOOK_REPORT, make_report
 from .serialize import dump_json, dump_yaml, load_yaml
 from .studio import get_dvc_studio_config, post_to_studio
-<<<<<<< HEAD
-from .monitor_system import GPU_AVAILABLE, MonitorCPU, MonitorGPU
-=======
-from .monitor_system import CPUMonitor
->>>>>>> 33590016
+from .monitor_system import GPU_AVAILABLE, CPUMonitor, GPUMonitor
 from .utils import (
     StrPath,
     catch_and_warn,
@@ -173,21 +169,14 @@
         self._dvc_studio_config: Dict[str, Any] = {}
         self._init_studio()
 
-<<<<<<< HEAD
         self._monitor_cpu = None
         self._monitor_gpu = None
         if monitor_system:
-            self._monitor_cpu = MonitorCPU()
+            self._monitor_cpu = CPUMonitor()
             self._monitor_cpu(self)
             if GPU_AVAILABLE:
-                self._monitor_gpu = MonitorGPU()
+                self._monitor_gpu = GPUMonitor()
                 self._monitor_gpu(self)
-=======
-        self._cpu_monitor = None
-        if monitor_system:
-            self._cpu_monitor = CPUMonitor()
-            self._cpu_monitor(self)
->>>>>>> 33590016
 
     def _init_resume(self):
         self._read_params()
@@ -394,21 +383,21 @@
 
     @property
     def cpu_monitor(self) -> Optional[CPUMonitor]:
-        return self._cpu_monitor or None
+        return self._monitor_cpu or None
 
     @cpu_monitor.setter
     def cpu_monitor(self, cpu_monitor: CPUMonitor) -> None:
-        if self._cpu_monitor is not None:
-            self._cpu_monitor.end()
-        self._cpu_monitor = cpu_monitor
-        self._cpu_monitor(self)
+        if self._monitor_cpu is not None:
+            self._monitor_cpu.end()
+        self._monitor_cpu = cpu_monitor
+        self._monitor_cpu(self)
 
     @property
-    def monitor_gpu(self) -> Optional[MonitorGPU]:
+    def monitor_gpu(self) -> Optional[GPUMonitor]:
         return self._monitor_gpu or None
 
     @monitor_gpu.setter
-    def monitor_gpu(self, monitor_gpu: MonitorGPU) -> None:
+    def monitor_gpu(self, monitor_gpu: GPUMonitor) -> None:
         if self._monitor_gpu is not None:
             self._monitor_gpu.end()
         self._monitor_gpu = monitor_gpu
@@ -903,15 +892,10 @@
             self.step = self.summary["step"]
 
         # Kill threads that monitor the system metrics
-<<<<<<< HEAD
         if self._monitor_cpu is not None:
             self._monitor_cpu.end()
         if self._monitor_gpu is not None:
             self._monitor_gpu.end()
-=======
-        if self._cpu_monitor is not None:
-            self._cpu_monitor.end()
->>>>>>> 33590016
 
         self.sync()
 

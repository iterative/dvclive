--- conflicted
+++ resolved
@@ -28,11 +28,7 @@
 from .plots import PLOT_TYPES, SKLEARN_PLOTS, CustomPlot, Image, Metric, NumpyEncoder
 from .report import BLANK_NOTEBOOK_REPORT, make_report
 from .serialize import dump_json, dump_yaml, load_yaml
-<<<<<<< HEAD
 from .studio import get_dvc_studio_config, get_studio_updates
-from .utils import env2bool, inside_notebook, matplotlib_installed, open_file_in_browser
-=======
-from .studio import get_studio_updates
 from .utils import (
     StrPath,
     clean_and_copy_into,
@@ -41,7 +37,6 @@
     matplotlib_installed,
     open_file_in_browser,
 )
->>>>>>> b67a2c5f
 
 logger = logging.getLogger("dvclive")
 handler = logging.StreamHandler()

# pylint: disable=protected-access
import logging
import os
from random import choice

from dvclive import env
from dvclive.plots import Image, Metric
from dvclive.serialize import dump_yaml

logging.basicConfig()
logger = logging.getLogger("dvclive")
logger.setLevel(os.getenv(env.DVCLIVE_LOGLEVEL, "INFO").upper())

_CHECKPOINT_SLEEP = 0.1


def _dvc_dir(dirname):
    return os.path.join(dirname, ".dvc")


def _dvc_exps_run_dir(dirname: str) -> str:
    return os.path.join(dirname, ".dvc", "tmp", "exps", "run")


def _dvclive_only_signal_file(root_dir: str) -> str:
    dvc_exps_run_dir = _dvc_exps_run_dir(root_dir)
    return os.path.join(dvc_exps_run_dir, "DVCLIVE_ONLY")


def _find_dvc_root(root=None):
    if not root:
        root = os.getcwd()

    root = os.path.realpath(root)

    if not os.path.isdir(root):
        raise NotADirectoryError(f"'{root}'")

    while True:
        if os.path.exists(_dvc_dir(root)):
            return root
        if os.path.ismount(root):
            break
        root = os.path.dirname(root)

    return None


def _write_file(file: str):
    import builtins

    with builtins.open(file, "w", encoding="utf-8") as fobj:
        # NOTE: force flushing/writing empty file to disk, otherwise when
        # run in certain contexts (pytest) file may not actually be written
        fobj.write("")
        fobj.flush()
        os.fsync(fobj.fileno())


def make_checkpoint():
    from time import sleep

    root_dir = _find_dvc_root()
    if not root_dir:
        return

    signal_file = os.path.join(root_dir, ".dvc", "tmp", env.DVC_CHECKPOINT)

    _write_file(signal_file)

    while os.path.exists(signal_file):
        sleep(_CHECKPOINT_SLEEP)


def get_dvc_repo():
    # noqa pylint: disable=unused-import
    try:
        from dvc.exceptions import NotDvcRepoError
        from dvc.repo import Repo
        from dvc.scm import SCMError
    except ImportError:
        return None

    try:
        return Repo()
    except (NotDvcRepoError, SCMError):
        logger.warning(
            "Can't save experiment without a DVC Repo."
            "\nYou can create a DVC Repo by calling `dvc init`."
        )
        return None


def random_exp_name(dvc_repo, baseline_rev):
    from dvc.repo.experiments.exceptions import ExperimentExistsError
    from dvc.repo.experiments.refs import ExpRefInfo

    # fmt: off
    NOUNS = ('abac', 'abbs', 'aces', 'acid', 'acne', 'acre', 'acts', 'ados', 'adze', 'afro', 'agas', 'aged', 'ages', 'agio', 'agma', 'airs', 'airt', 'aits', 'akes', 'alap', 'albs', 'alga', 'ally', 'alto', 'amah', 'ambo', 'amie', 'amyl', 'ankh', 'anus', 'apex', 'aqua', 'arcs', 'areg', 'aria', 'aril', 'arks', 'army', 'auks', 'aune', 'aura', 'awls', 'awns', 'axon', 'azan', 'baby', 'bade', 'bael', 'bags', 'bait', 'ball', 'banc', 'bang', 'bani', 'barb', 'bark', 'bate', 'bats', 'bawl', 'beak', 'bean', 'beep', 'belt', 'berk', 'beth', 'bias', 'bice', 'bids', 'bind', 'bise', 'bish', 'bite', 'boar', 'boat', 'body', 'boff', 'bold', 'boll', 'bolo', 'bomb', 'bond', 'book', 'boor', 'boot', 'bort', 'bosk', 'bots', 'bott', 'bout', 'bras', 'bree', 'brig', 'brio', 'buck', 'buhl', 'bump', 'bunk', 'bunt', 'buoy', 'byes', 'byte', 'cane', 'cant', 'caps', 'care', 'cart', 'cats', 'cedi', 'ceps', 'cere', 'chad', 'cham', 'chat', 'chay', 'chic', 'chin', 'chis', 'chiv', 'choc', 'chow', 'chum', 'ciao', 'cigs', 'clay', 'clip', 'clog', 'coal', 'coat', 'coca', 'cock', 'code', 'coed', 'cogs', 'coho', 'cole', 'cols', 'colt', 'coma', 'conk', 'cons', 'cony', 'coof', 'cook', 'cool', 'coos', 'corm', 'cors', 'coth', 'cows', 'coze', 'crag', 'craw', 'cree', 'crib', 'cuds', 'cull', 'cult', 'curb', 'curn', 'curs', 'cusp', 'cuss', 'cwms', 'cyma', 'cyst', 'dabs', 'dado', 'daff', 'dais', 'daks', 'damn', 'dams', 'darg', 'dart', 'data', 'dawk', 'dawn', 'daws', 'daze', 'dead', 'dean', 'debs', 'debt', 'deep', 'dees', 'dele', 'delf', 'dent', 'deys', 'dhow', 'digs', 'dirk', 'dita', 'diva', 'divs', 'doek', 'doge', 'dogs', 'dogy', 'dohs', 'doit', 'dole', 'doll', 'dolt', 'dona', 'dook', 'door', 'dops', 'doss', 'doxy', 'drab', 'drop', 'drum', 'duad', 'duct', 'duff', 'duke', 'dunk', 'dunt', 'ears', 'ease', 'eggs', 'eild', 'emeu', 'emus', 'envy', 'epha', 'eric', 'erns', 'esne', 'esse', 'ewes', 'expo', 'eyas', 'eyot', 'eyry', 'fare', 'farl', 'farm', 'feds', 'feel', 'fees', 'feme', 'fess', 'fibs', 'fids', 'fils', 'firm', 'fish', 'flab', 'flap', 'flea', 'flew', 'flex', 'flip', 'flit', 'flus', 'flux', 'foil', 'fond', 'food', 'fool', 'ford', 'fore', 'frit', 'friz', 'froe', 'funs', 'furl', 'fuss', 'fuzz', 'gaby', 'gaff', 'gale', 'gang', 'gaol', 'gape', 'gash', 'gaur', 'gays', 'gaze', 'gear', 'genu', 'gest', 'geum', 'ghat', 'gigs', 'gimp', 'gird', 'girl', 'glee', 'glen', 'glia', 'glop', 'gnat', 'goad', 'goaf', 'gobs', 'gonk', 'good', 'goos', 'gore', 'gram', 'gray', 'grig', 'grip', 'grot', 'grub', 'gude', 'gula', 'gulf', 'guns', 'gust', 'gyms', 'gyps', 'gyro', 'hack', 'haet', 'hajj', 'hake', 'half', 'halm', 'hard', 'harl', 'hask', 'hate', "he'd", 'heck', 'heel', 'heir', 'help', 'hems', 'here', 'hill', 'hips', 'hits', 'hobo', 'hock', 'hogs', 'hold', 'holy', 'hood', 'hoot', 'hope', 'horn', 'hose', 'hour', 'hows', 'huck', 'hugs', 'huia', 'hulk', 'hull', 'hunk', 'hunt', 'huts', 'hymn', 'ibex', 'ices', 'iglu', 'impi', 'inks', 'inti', 'ions', 'iota', 'iron', 'jabs', 'jags', 'jake', 'jass', 'jato', 'jaws', 'jean', 'jeer', 'jerk', 'jest', 'jiao', 'jigs', 'jill', 'jinn', 'jird', 'jive', 'jock', 'joey', 'jogs', 'joss', 'jota', 'jots', 'juba', 'jube', 'judo', 'jump', 'junk', 'jura', 'juts', 'jynx', 'kago', 'kail', 'kaka', 'kale', 'kana', 'keek', 'keep', 'kefs', 'kegs', 'kerf', 'kern', 'keys', 'kibe', 'kick', 'kids', 'kifs', 'kill', 'kina', 'kind', 'kine', 'kite', 'kiwi', 'knap', 'knit', 'koas', 'kobs', 'kyat', 'lack', 'lahs', 'lair', 'lama', 'lamb', 'lame', 'lats', 'lava', 'lays', 'leaf', 'leak', 'leas', 'lees', 'leks', 'leno', 'libs', 'lich', 'lick', 'lien', 'lier', 'lieu', 'life', 'lift', 'limb', 'line', 'link', 'linn', 'lira', 'loft', 'loge', 'loir', 'long', 'loof', 'look', 'loot', 'lore', 'loss', 'lots', 'loup', 'love', 'luce', 'ludo', 'luke', 'lulu', 'lure', 'lush', 'magi', 'maid', 'main', 'mako', 'male', 'mana', 'many', 'mart', 'mash', 'mast', 'mate', 'math', 'mats', 'matt', 'maul', 'maya', 'mays', 'meal', 'mean', 'meed', 'mela', 'mene', 'mere', 'merk', 'mesh', 'mete', 'mice', 'milo', 'mime', 'mina', 'mine', 'mirk', 'miss', 'mobs', 'moit', 'mold', 'molt', 'mome', 'moms', 'mong', 'monk', 'moot', 'mope', 'more', 'morn', 'mows', 'moxa', 'much', 'mung', 'mush', 'muss', 'myth', 'name', 'nard', 'nark', 'nave', 'navy', 'neck', 'newt', 'nibs', 'nims', 'nine', 'nock', 'noil', 'noma', 'nosh', 'nowt', 'nuke', 'oafs', 'oast', 'oats', 'obit', 'odor', 'okra', 'omer', 'oner', 'ones', 'orcs', 'ords', 'orfe', 'orgy', 'orle', 'ossa', 'outs', 'over', 'owls', 'pail', 'pall', 'palp', 'pams', 'pang', 'pans', 'pant', 'paps', 'pate', 'pats', 'paws', 'pear', 'peba', 'pech', 'pecs', 'peel', 'peer', 'pees', 'pein', 'peri', 'perv', 'phon', 'pice', 'pita', 'pith', 'play', 'plop', 'plot', 'plow', 'plug', 'plum', 'polo', 'pomp', 'pond', 'pons', 'pony', 'poof', 'poon', 'pope', 'porn', 'poss', 'pots', 'pour', 'prad', 'prat', 'prep', 'prob', 'prof', 'prow', 'puck', 'puds', 'puke', 'puku', 'pump', 'puns', 'pupa', 'purl', 'pyre', 'quad', 'quay', 'quey', 'quiz', 'raid', 'rail', 'rain', 'raja', 'rale', 'rams', 'rand', 'rant', 'raps', 'rasp', 'razz', 'rede', 'reef', 'reif', 'rein', 'repp', 'rial', 'ribs', 'rick', 'rift', 'rill', 'rime', 'rims', 'ring', 'rins', 'rise', 'rite', 'rits', 'roam', 'robe', 'rods', 'roma', 'rook', 'rort', 'rotl', 'roup', 'roux', 'rube', 'rubs', 'ruby', 'rues', 'rugs', 'ruin', 'runs', 'ryas', 'sack', 'sacs', 'saga', 'sail', 'sale', 'salp', 'salt', 'sand', 'sang', 'sash', 'saut', 'says', 'scab', 'scow', 'scud', 'scup', 'scut', 'seal', 'seam', 'sech', 'seed', 'seep', 'seer', 'self', 'sena', 'send', 'sera', 'sere', 'sext', 'shad', 'shag', 'shah', 'sham', 'shay', 'shes', 'ship', 'shoe', 'sick', 'sida', 'sign', 'sike', 'sima', 'sine', 'sing', 'sinh', 'sink', 'sins', 'site', 'size', 'skat', 'skin', 'skip', 'skis', 'slaw', 'sled', 'slew', 'sley', 'slob', 'slue', 'slug', 'smut', 'snap', 'snib', 'snip', 'snob', 'snog', 'snot', 'snow', 'snub', 'snug', 'soft', 'soja', 'soke', 'song', 'sons', 'sook', 'sorb', 'sori', 'souk', 'soul', 'sous', 'soya', 'spit', 'stay', 'stew', 'stir', 'stob', 'stud', 'suck', 'suds', 'suer', 'suit', 'sumo', 'sums', 'sups', 'suqs', 'suss', 'sway', 'syce', 'synd', 'taal', 'tach', 'taco', 'tads', 'taka', 'tale', 'tamp', 'tams', 'tang', 'tans', 'tape', 'tare', 'taro', 'tarp', 'tart', 'tass', 'taus', 'teat', 'teds', 'teff', 'tegu', 'tell', 'term', 'thar', 'thaw', 'tics', 'tier', 'tiff', 'tils', 'tilt', 'tint', 'tipi', 'tire', 'tirl', 'tits', 'toby', 'tods', 'toea', 'toff', 'toga', 'toil', 'toke', 'tola', 'tole', 'tomb', 'toms', 'torc', 'tors', 'tort', 'tosh', 'tote', 'tret', 'trey', 'trio', 'trug', 'tuck', 'tugs', 'tule', 'tune', 'tuns', 'tuts', 'tyke', 'tyne', 'typo', 'ulna', 'umbo', 'unau', 'unit', 'upas', 'urea', 'user', 'uvea', 'vacs', 'vane', 'vang', 'vans', 'vara', 'vase', 'veep', 'veer', 'vega', 'veil', 'vela', 'vent', 'vies', 'view', 'vina', 'vine', 'vise', 'vlei', 'volt', 'vows', 'wads', 'waft', 'wage', 'wain', 'walk', 'want', 'wart', 'wave', 'waws', 'weal', 'wean', 'weds', 'weep', 'weft', 'weir', 'weka', 'weld', 'wens', 'weys', 'whap', 'whey', 'whin', 'whit', 'whop', 'wide', 'wife', 'wind', 'wine', 'wino', 'wins', 'wire', 'wise', 'woes', 'wont', 'wool', 'work', 'worm', 'wort', 'wuss', 'yack', 'yank', 'yapp', 'yard', 'yate', 'yawl', 'yegg', 'yell', 'yeuk', 'yews', 'yips', 'yobs', 'yogi', 'yoke', 'yolk', 'yoni', 'zack', 'zags', 'zest', 'zhos', 'zigs', 'zila', 'zips', 'ziti', 'zoea', 'zone', 'zoon')  # noqa: E501
    ADJECTIVES = ('about', 'above', 'abuzz', 'acerb', 'acock', 'acold', 'acred', 'added', 'addle', 'adept', 'adult', 'adunc', 'adust', 'afoul', 'after', 'agape', 'agaze', 'agile', 'aging', 'agley', 'aglow', 'ahead', 'ahull', 'aided', 'alary', 'algal', 'alike', 'alive', 'alone', 'aloof', 'alpha', 'amber', 'amiss', 'amort', 'ample', 'amuck', 'angry', 'anile', 'apeak', 'apish', 'arced', 'areal', 'armed', 'aroid', 'ashen', 'aspen', 'astir', 'atilt', 'atrip', 'aulic', 'aural', 'awash', 'awful', 'awing', 'awned', 'axile', 'azoic', 'azure', 'baggy', 'baked', 'balky', 'bally', 'balmy', 'banal', 'bandy', 'bardy', 'bared', 'barer', 'barky', 'basal', 'based', 'baser', 'basic', 'batty', 'bawdy', 'beady', 'beaky', 'beamy', 'beaut', 'beefy', 'beery', 'beige', 'bendy', 'bifid', 'bijou', 'biped', 'birch', 'bitty', 'blame', 'bland', 'blank', 'blear', 'blest', 'blind', 'blond', 'blown', 'blowy', 'bluer', 'bluff', 'blunt', 'boned', 'bonny', 'boozy', 'bored', 'boric', 'bosky', 'bosom', 'bound', 'bovid', 'bowed', 'boxed', 'braky', 'brash', 'brief', 'briny', 'brisk', 'broad', 'broch', 'brood', 'brown', 'brute', 'buggy', 'bulgy', 'bumpy', 'burly', 'burnt', 'burry', 'bushy', 'busty', 'butch', 'buxom', 'cadgy', 'cagey', 'calmy', 'campy', 'canny', 'caped', 'cased', 'catty', 'cauld', 'cedar', 'cered', 'ceric', 'chary', 'cheap', 'cheek', 'chewy', 'chief', 'chill', 'chirk', 'choky', 'cissy', 'civil', 'cleft', 'coaly', 'cocky', 'color', 'comfy', 'comic', 'compo', 'conic', 'couth', 'coxal', 'crack', 'crank', 'crash', 'crass', 'crisp', 'cronk', 'cross', 'crude', 'cruel', 'crumb', 'cured', 'curly', 'curst', 'cushy', 'cutty', 'cynic', 'dated', 'dazed', 'dedal', 'deism', 'diazo', 'dicey', 'dingy', 'direr', 'dirty', 'dishy', 'dizzy', 'dolce', 'doped', 'dopey', 'dormy', 'dorty', 'dosed', 'dotal', 'dotty', 'dowdy', 'dowie', 'downy', 'dozen', 'drawn', 'dread', 'drear', 'dress', 'dried', 'ducky', 'duddy', 'dummy', 'dumpy', 'duple', 'dural', 'dusky', 'dusty', 'dutch', 'dying', 'eager', 'eaten', 'ebony', 'edged', 'eerie', 'eight', 'elder', 'elect', 'elfin', 'elite', 'empty', 'enate', 'enemy', 'epoxy', 'erect', 'ethic', 'every', 'extra', 'faced', 'faery', 'faint', 'famed', 'fancy', 'farci', 'fatal', 'fated', 'fatty', 'fazed', 'fecal', 'felon', 'fenny', 'ferny', 'fetal', 'fetid', 'fewer', 'fiery', 'fifty', 'filar', 'filmy', 'final', 'fined', 'finer', 'finny', 'fired', 'first', 'fishy', 'fixed', 'fizzy', 'flaky', 'flamy', 'flash', 'flawy', 'fleet', 'flory', 'flown', 'fluid', 'fluky', 'flush', 'focal', 'foggy', 'folio', 'forky', 'forte', 'forty', 'found', 'frail', 'frank', 'freed', 'freer', 'fresh', 'fried', 'front', 'frore', 'fuggy', 'funky', 'funny', 'furry', 'fusil', 'fussy', 'fuzzy', 'gabby', 'gamer', 'gamey', 'gamic', 'gammy', 'garni', 'gauge', 'gaunt', 'gauzy', 'gawky', 'gawsy', 'gemmy', 'genal', 'genic', 'ghast', 'gimpy', 'girly', 'glare', 'glary', 'glial', 'glued', 'gluey', 'godly', 'gooey', 'goofy', 'goosy', 'gouty', 'grade', 'grand', 'grapy', 'grave', 'gross', 'group', 'gruff', 'guest', 'gules', 'gulfy', 'gummy', 'gushy', 'gusty', 'gutsy', 'gutta', 'gypsy', 'gyral', 'hadal', 'hammy', 'handy', 'hardy', 'hasty', 'hated', 'hazel', 'heady', 'heapy', 'hefty', 'heigh', 'hempy', 'herby', 'hexed', 'hi-fi', 'hilly', 'hired', 'hoary', 'holey', 'honey', 'hooly', 'horny', 'hoven', 'huger', 'hulky', 'humid', 'hunky', 'hyoid', 'idled', 'iliac', 'inane', 'incog', 'inert', 'inner', 'inter', 'iodic', 'ionic', 'irate', 'irony', 'itchy', 'jaggy', 'jammy', 'japan', 'jazzy', 'jerky', 'jetty', 'joint', 'jowly', 'juicy', 'jumpy', 'jural', 'kacha', 'kaput', 'kempt', 'keyed', 'kinky', 'known', 'kooky', 'kraal', 'laced', 'laigh', 'lairy', 'lamer', 'lardy', 'larky', 'lated', 'later', 'lathy', 'leady', 'leafy', 'leaky', 'leary', 'least', 'ledgy', 'leery', 'legal', 'leggy', 'lento', 'level', 'licht', 'licit', 'liege', 'light', 'liked', 'liney', 'lippy', 'lived', 'livid', 'loamy', 'loath', 'lobar', 'local', 'loony', 'loose', 'loral', 'losel', 'lousy', 'loved', 'lower', 'lowly', 'lowse', 'loyal', 'lucid', 'lucky', 'lumpy', 'lunar', 'lurid', 'lushy', 'lying', 'lyric', 'macho', 'macro', 'magic', 'major', 'malar', 'mangy', 'manky', 'manly', 'mardy', 'massy', 'mated', 'matte', 'mauve', 'mazed', 'mealy', 'meaty', 'medal', 'melic', 'mesic', 'mesne', 'messy', 'metal', 'miffy', 'milky', 'mined', 'minim', 'minor', 'minus', 'mired', 'mirky', 'misty', 'mixed', 'modal', 'model', 'moire', 'molar', 'moldy', 'moody', 'moony', 'mopey', 'moral', 'mossy', 'mothy', 'motor', 'mousy', 'moved', 'mucid', 'mucky', 'muddy', 'muggy', 'muley', 'mural', 'murky', 'mushy', 'muted', 'muzzy', 'myoid', 'naggy', 'naive', 'naked', 'named', 'nasty', 'natal', 'naval', 'nervy', 'newsy', 'nicer', 'niffy', 'nifty', 'ninth', 'nitty', 'nival', 'noble', 'nodal', 'noisy', 'non-U', 'north', 'nosed', 'noted', 'nowed', 'nubby', 'oaken', 'oared', 'oaten', 'obese', 'ocher', 'ochre', 'often', 'ohmic', 'oiled', 'olden', 'older', 'oleic', 'olive', 'optic', 'ortho', 'osmic', 'other', 'outer', 'ovoid', 'owing', 'owned', 'paced', 'pagan', 'paled', 'paler', 'pally', 'paper', 'pappy', 'parky', 'party', 'pasty', 'pavid', 'pawky', 'peaky', 'pearl', 'peart', 'peaty', 'pedal', 'peppy', 'perdu', 'perky', 'pesky', 'phony', 'piano', 'picky', 'piled', 'piney', 'pious', 'pique', 'pithy', 'platy', 'plump', 'plush', 'podgy', 'potty', 'power', 'prest', 'pricy', 'prima', 'prime', 'print', 'privy', 'prize', 'prone', 'proof', 'prosy', 'proud', 'proxy', 'pseud', 'pucka', 'pudgy', 'puffy', 'pukka', 'pupal', 'purer', 'pursy', 'pushy', 'pussy', 'pyoid', 'quack', 'quare', 'quasi', 'quiet', 'quits', 'rabic', 'rabid', 'radio', 'raked', 'randy', 'raped', 'rapid', 'rarer', 'raspy', 'rathe', 'ratty', 'ready', 'reedy', 'reeky', 'refer', 'regal', 'riant', 'ridgy', 'right', 'riled', 'rimed', 'rindy', 'risen', 'risky', 'ritzy', 'rival', 'riven', 'robed', 'rocky', 'roily', 'roman', 'rooky', 'ropey', 'round', 'rowdy', 'ruddy', 'ruled', 'rummy', 'runic', 'runny', 'runty', 'rural', 'rusty', 'rutty', 'sable', 'salic', 'sandy', 'sappy', 'sarky', 'sassy', 'sated', 'saved', 'savvy', 'scald', 'scaly', 'scary', 'score', 'scrap', 'sedgy', 'seely', 'seral', 'sewed', 'sexed', 'shaky', 'sharp', 'sheen', 'shier', 'shill', 'shoal', 'shock', 'shoed', 'shore', 'short', 'shyer', 'silky', 'silly', 'silty', 'sixth', 'sixty', 'skint', 'slack', 'slant', 'sleek', 'slier', 'slimy', 'slung', 'small', 'smart', 'smoky', 'snaky', 'sneak', 'snide', 'snowy', 'snuff', 'so-so', 'soapy', 'sober', 'socko', 'solar', 'soled', 'solid', 'sonic', 'sooth', 'sooty', 'soppy', 'sorer', 'sound', 'soupy', 'spent', 'spicy', 'spiky', 'spiny', 'spiry', 'splay', 'split', 'sport', 'spumy', 'squat', 'staid', 'stiff', 'still', 'stoic', 'stone', 'stony', 'store', 'stout', 'straw', 'stray', 'strip', 'stung', 'suave', 'sudsy', 'sulfa', 'sulky', 'sunny', 'super', 'sural', 'surer', 'surfy', 'surgy', 'surly', 'swell', 'swept', 'swish', 'sworn', 'tabby', 'taboo', 'tacit', 'tacky', 'tamed', 'tamer', 'tangy', 'taped', 'tardy', 'tarot', 'tarry', 'tasty', 'tatty', 'taunt', 'tawie', 'teary', 'techy', 'telic', 'tenor', 'tense', 'tenth', 'tenty', 'tepid', 'terse', 'testy', 'third', 'tidal', 'tight', 'tiled', 'timid', 'tinct', 'tined', 'tippy', 'tipsy', 'tonal', 'toned', 'tonic', 'toric', 'total', 'tough', 'toxic', 'trade', 'treed', 'treen', 'trial', 'truer', 'tubal', 'tubby', 'tumid', 'tuned', 'tutti', 'twill', 'typal', 'typed', 'typic', 'umber', 'unapt', 'unbid', 'uncut', 'undue', 'undug', 'unfed', 'unfit', 'union', 'unlet', 'unmet', 'unwed', 'unwet', 'upper', 'upset', 'urban', 'utile', 'uveal', 'vagal', 'valid', 'vapid', 'varus', 'vatic', 'veiny', 'vital', 'vivid', 'vocal', 'vogie', 'volar', 'vying', 'wacky', 'wally', 'waney', 'warty', 'washy', 'waspy', 'waste', 'waugh', 'waxen', 'webby', 'wedgy', 'weeny', 'weepy', 'weest', 'weird', 'welsh', 'wersh', 'whist', 'white', 'whity', 'whole', 'wider', 'wight', 'winey', 'wired', 'wised', 'wiser', 'withy', 'wonky', 'woods', 'woozy', 'world', 'wormy', 'worse', 'worst', 'woven', 'wrath', 'wrier', 'wrong', 'wroth', 'xeric', 'yarer', 'yolky', 'young', 'yucky', 'yummy', 'zesty', 'zingy', 'zinky', 'zippy', 'zonal')  # noqa: E501
    # fmt: on
    while True:
        adjective = choice(ADJECTIVES)  # nosec B311
        noun = choice(NOUNS)  # nosec B311
        name = f"{adjective}-{noun}"

        exp_ref = ExpRefInfo(baseline_rev, name)
        try:
            dvc_repo.experiments._validate_new_ref(exp_ref)
        except ExperimentExistsError:
            continue

        return name


def make_dvcyaml(live):
    dvcyaml = {}
    if live._params:
        dvcyaml["params"] = [os.path.relpath(live.params_file, live.dir)]
    if live._metrics:
        dvcyaml["metrics"] = [os.path.relpath(live.metrics_file, live.dir)]
<<<<<<< HEAD
    if live._metrics or live._plots or live._images:
        dvcyaml["plots"] = [os.path.relpath(live.plots_dir, live.dir)]
    dump_yaml(dvcyaml, live.dvc_file)


def mark_dvclive_only_started():
    """
    Signal DVC VS Code extension that
    an experiment is running in the workspace.
    """
    root_dir = _find_dvc_root()
    if not root_dir:
        return

    exp_run_dir = _dvc_exps_run_dir(root_dir)
    os.makedirs(exp_run_dir, exist_ok=True)

    signal_file = _dvclive_only_signal_file(root_dir)

    _write_file(signal_file)


def mark_dvclive_only_ended():
    root_dir = _find_dvc_root()
    if not root_dir:
        return

    signal_file = _dvclive_only_signal_file(root_dir)

    if not os.path.exists(signal_file):
        return

    os.remove(signal_file)
=======
    plots = []
    if live._metrics:
        plots.append(
            os.path.relpath(
                os.path.join(live.plots_dir, Metric.subfolder), live.dir
            )
        )
    if live._images:
        plots.append(
            os.path.relpath(
                os.path.join(live.plots_dir, Image.subfolder), live.dir
            )
        )
    if live._plots:
        for plot in live._plots.values():
            plot_path = os.path.relpath(plot.output_path, live.dir)
            plots.append({plot_path: plot.get_properties()})
    if plots:
        dvcyaml["plots"] = plots

    dump_yaml(dvcyaml, live.dvc_file)
>>>>>>> dc1f45da
<|MERGE_RESOLUTION|>--- conflicted
+++ resolved
@@ -119,9 +119,26 @@
         dvcyaml["params"] = [os.path.relpath(live.params_file, live.dir)]
     if live._metrics:
         dvcyaml["metrics"] = [os.path.relpath(live.metrics_file, live.dir)]
-<<<<<<< HEAD
-    if live._metrics or live._plots or live._images:
-        dvcyaml["plots"] = [os.path.relpath(live.plots_dir, live.dir)]
+    plots = []
+    if live._metrics:
+        plots.append(
+            os.path.relpath(
+                os.path.join(live.plots_dir, Metric.subfolder), live.dir
+            )
+        )
+    if live._images:
+        plots.append(
+            os.path.relpath(
+                os.path.join(live.plots_dir, Image.subfolder), live.dir
+            )
+        )
+    if live._plots:
+        for plot in live._plots.values():
+            plot_path = os.path.relpath(plot.output_path, live.dir)
+            plots.append({plot_path: plot.get_properties()})
+    if plots:
+        dvcyaml["plots"] = plots
+
     dump_yaml(dvcyaml, live.dvc_file)
 
 
@@ -152,27 +169,4 @@
     if not os.path.exists(signal_file):
         return
 
-    os.remove(signal_file)
-=======
-    plots = []
-    if live._metrics:
-        plots.append(
-            os.path.relpath(
-                os.path.join(live.plots_dir, Metric.subfolder), live.dir
-            )
-        )
-    if live._images:
-        plots.append(
-            os.path.relpath(
-                os.path.join(live.plots_dir, Image.subfolder), live.dir
-            )
-        )
-    if live._plots:
-        for plot in live._plots.values():
-            plot_path = os.path.relpath(plot.output_path, live.dir)
-            plots.append({plot_path: plot.get_properties()})
-    if plots:
-        dvcyaml["plots"] = plots
-
-    dump_yaml(dvcyaml, live.dvc_file)
->>>>>>> dc1f45da
+    os.remove(signal_file)
--- conflicted
+++ resolved
@@ -163,29 +163,4 @@
         name = f"{adjective}-{noun}"
         exp_ref = ExpRefInfo(baseline_sha=baseline_rev, name=name)
         if not scm.get_ref(str(exp_ref)):
-<<<<<<< HEAD
-            return name
-=======
-            return name
-
-
-def get_dvc_stage_template(live):
-    stage = {
-        "cmd": "<python my_code_file.py my_args>",
-        "deps": ["<my_code_file.py>"],
-    }
-    if live._artifacts:
-        stage["outs"] = []
-    for artifact in live._artifacts.values():
-        o = artifact["path"]
-        artifact_path = Path(os.getcwd()) / o
-        artifact_path = artifact_path.relative_to(live._dvc_repo.root_dir).as_posix()
-        stage["outs"].append(artifact_path)
-    dvcyaml_dict = {"stages": {"dvclive": stage}}
-
-    output = StringIO()
-    get_yaml().dump(dvcyaml_dict, output)
-    dvcyaml = output.getvalue()
-    output.close()
-    return dvcyaml
->>>>>>> a4df3a9d
+            return name
--- conflicted
+++ resolved
@@ -56,16 +56,7 @@
         prefix="",
         log_model: Union[str, bool] = False,
         experiment=None,
-<<<<<<< HEAD
-        dir: Optional[str] = None,  # noqa: A002
-        resume: bool = False,
-        report: Optional[str] = None,
-        save_dvc_exp: bool = False,
-        dvcyaml: bool = True,
-        cache_images: bool = False,
-=======
         **kwargs,
->>>>>>> 937bc5ba
     ):
         super().__init__()
         self._prefix = prefix

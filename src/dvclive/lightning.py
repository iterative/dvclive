--- conflicted
+++ resolved
@@ -19,11 +19,7 @@
         _sanitize_callable_params,
         _sanitize_params,
     )
-<<<<<<< HEAD
     from pytorch_lightning.callbacks.model_checkpoint import ModelCheckpoint
-=======
-    from pytorch_lightning.callbacks import ModelCheckpoint
->>>>>>> 331972f4
     from pytorch_lightning.loggers.logger import Logger, rank_zero_experiment
     from pytorch_lightning.utilities.logger import _scan_checkpoints
     from pytorch_lightning.utilities import rank_zero_only

# ruff: noqa: SLF001
from __future__ import annotations
import base64
import logging
import math
import os
from pathlib import PureWindowsPath
from typing import TYPE_CHECKING, Literal, Mapping

from dvc_studio_client.config import get_studio_config
from dvc_studio_client.post_live_metrics import post_live_metrics

if TYPE_CHECKING:
    from dvclive.live import Live
from dvclive.serialize import load_yaml
from dvclive.utils import parse_metrics, rel_path, StrPath

logger = logging.getLogger("dvclive")


<<<<<<< HEAD
def _cast_to_numbers(datapoints):
=======
def _get_unsent_datapoints(plot: Mapping, latest_step: int):
    return [x for x in plot if int(x["step"]) > latest_step]


def _cast_to_numbers(datapoints: Mapping):
>>>>>>> 170be6f4
    for datapoint in datapoints:
        for k, v in datapoint.items():
            if k == "step":
                datapoint[k] = int(v)
            elif k == "timestamp":
                continue
            else:
                float_v = float(v)
                if math.isnan(float_v) or math.isinf(float_v):
                    datapoint[k] = str(v)
                else:
                    datapoint[k] = float_v
    return datapoints


def _adapt_path(live: Live, name: StrPath):
    if live._dvc_repo is not None:
        name = rel_path(name, live._dvc_repo.root_dir)
    if os.name == "nt":
        name = str(PureWindowsPath(name).as_posix())
    return name


<<<<<<< HEAD
def _adapt_image(image_path):
=======
def _adapt_plot_datapoints(live: Live, plot: Mapping):
    datapoints = _get_unsent_datapoints(plot, live._latest_studio_step)
    return _cast_to_numbers(datapoints)


def _adapt_image(image_path: StrPath):
>>>>>>> 170be6f4
    with open(image_path, "rb") as fobj:
        return base64.b64encode(fobj.read()).decode("utf-8")


def _adapt_images(live: Live):
    return {
        _adapt_path(live, image.output_path): {"image": _adapt_image(image.output_path)}
        for image in live._images.values()
        if image.step > live._latest_studio_step
    }


def get_studio_updates(live: Live):
    if os.path.isfile(live.params_file):
        params_file = live.params_file
        params_file = _adapt_path(live, params_file)
        params = {params_file: load_yaml(live.params_file)}
    else:
        params = {}

    plots, metrics = parse_metrics(live)

    metrics_file = live.metrics_file
    metrics_file = _adapt_path(live, metrics_file)
    metrics = {metrics_file: {"data": metrics}}

    plots_to_send = {}
    for name, plot in plots.items():
        path = _adapt_path(live, name)
        num_points_sent = live._num_points_sent_to_studio.get(path, 0)
        plots_to_send[path] = _cast_to_numbers(plot[num_points_sent:])

    plots_to_send = {k: {"data": v} for k, v in plots_to_send.items()}
    plots_to_send.update(_adapt_images(live))

    return metrics, params, plots_to_send


def get_dvc_studio_config(live: Live):
    config = {}
    if live._dvc_repo:
        config = live._dvc_repo.config.get("studio")
    return get_studio_config(dvc_studio_config=config)


<<<<<<< HEAD
def increment_num_points_sent_to_studio(live, plots):
    for name, plot in plots.items():
        if "data" in plot:
            num_points_sent = live._num_points_sent_to_studio.get(name, 0)
            live._num_points_sent_to_studio[name] = num_points_sent + len(plot["data"])
    return live


def post_to_studio(live, event):
=======
def post_to_studio(live: Live, event: Literal["start", "data", "done"]):
>>>>>>> 170be6f4
    if event in live._studio_events_to_skip:
        return

    kwargs = {}
    if event == "start" and live._exp_message:
        kwargs["message"] = live._exp_message
    elif event == "data":
        metrics, params, plots = get_studio_updates(live)
        kwargs["step"] = live.step  # type: ignore
        kwargs["metrics"] = metrics
        kwargs["params"] = params
        kwargs["plots"] = plots
    elif event == "done" and live._experiment_rev:
        kwargs["experiment_rev"] = live._experiment_rev

    response = post_live_metrics(
        event,
        live._baseline_rev,
        live._exp_name,  # type: ignore
        "dvclive",
        dvc_studio_config=live._dvc_studio_config,
        **kwargs,  # type: ignore
    )
    if not response:
        logger.warning(f"`post_to_studio` `{event}` failed.")
        if event == "start":
            live._studio_events_to_skip.add("start")
            live._studio_events_to_skip.add("data")
            live._studio_events_to_skip.add("done")
    elif event == "data":
        live = increment_num_points_sent_to_studio(live, plots)
        live._latest_studio_step = live.step

    if event == "done":
        live._studio_events_to_skip.add("done")
        live._studio_events_to_skip.add("data")<|MERGE_RESOLUTION|>--- conflicted
+++ resolved
@@ -18,15 +18,7 @@
 logger = logging.getLogger("dvclive")
 
 
-<<<<<<< HEAD
-def _cast_to_numbers(datapoints):
-=======
-def _get_unsent_datapoints(plot: Mapping, latest_step: int):
-    return [x for x in plot if int(x["step"]) > latest_step]
-
-
 def _cast_to_numbers(datapoints: Mapping):
->>>>>>> 170be6f4
     for datapoint in datapoints:
         for k, v in datapoint.items():
             if k == "step":
@@ -50,16 +42,7 @@
     return name
 
 
-<<<<<<< HEAD
-def _adapt_image(image_path):
-=======
-def _adapt_plot_datapoints(live: Live, plot: Mapping):
-    datapoints = _get_unsent_datapoints(plot, live._latest_studio_step)
-    return _cast_to_numbers(datapoints)
-
-
 def _adapt_image(image_path: StrPath):
->>>>>>> 170be6f4
     with open(image_path, "rb") as fobj:
         return base64.b64encode(fobj.read()).decode("utf-8")
 
@@ -105,7 +88,6 @@
     return get_studio_config(dvc_studio_config=config)
 
 
-<<<<<<< HEAD
 def increment_num_points_sent_to_studio(live, plots):
     for name, plot in plots.items():
         if "data" in plot:
@@ -114,10 +96,7 @@
     return live
 
 
-def post_to_studio(live, event):
-=======
 def post_to_studio(live: Live, event: Literal["start", "data", "done"]):
->>>>>>> 170be6f4
     if event in live._studio_events_to_skip:
         return
 

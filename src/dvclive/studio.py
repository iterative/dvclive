--- conflicted
+++ resolved
@@ -33,21 +33,9 @@
     return datapoints
 
 
-<<<<<<< HEAD
-def _adapt_plot_name(live, name):
-    root = None
-    if live._dvc_repo is not None:
-        root = live._dvc_repo.root_dir
-    name = rel_path(name, root)
-    if os.path.isfile(live.dvc_file):
-        dvc_file = live.dvc_file
-        dvc_file = rel_path(live.dvc_file, root)
-        name = f"{dvc_file}::{name}"
-=======
 def _adapt_path(live, name):
     if live._dvc_repo is not None:
         name = rel_path(name, live._dvc_repo.root_dir)
->>>>>>> 937bc5ba
     return name
 
 
@@ -70,16 +58,9 @@
 
 
 def get_studio_updates(live):
-    root = None
-    if live._dvc_repo is not None:
-        root = live._dvc_repo.root_dir
     if os.path.isfile(live.params_file):
         params_file = live.params_file
-<<<<<<< HEAD
-        params_file = rel_path(params_file, root)
-=======
         params_file = _adapt_path(live, params_file)
->>>>>>> 937bc5ba
         params = {params_file: load_yaml(live.params_file)}
     else:
         params = {}
@@ -87,11 +68,7 @@
     plots, metrics = parse_metrics(live)
 
     metrics_file = live.metrics_file
-<<<<<<< HEAD
-    metrics_file = rel_path(metrics_file, root)
-=======
     metrics_file = _adapt_path(live, metrics_file)
->>>>>>> 937bc5ba
     metrics = {metrics_file: {"data": metrics}}
 
     plots = {

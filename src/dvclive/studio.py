--- conflicted
+++ resolved
@@ -88,7 +88,6 @@
     return get_studio_config(dvc_studio_config=config)
 
 
-<<<<<<< HEAD
 def increment_num_points_sent_to_studio(live, plots):
     for name, plot in plots.items():
         if "data" in plot:
@@ -97,10 +96,7 @@
     return live
 
 
-def post_to_studio(live: Live, event: Literal["start", "data", "done"]):
-=======
 def post_to_studio(live: Live, event: Literal["start", "data", "done"]):  # noqa: C901
->>>>>>> 9eb04c26
     if event in live._studio_events_to_skip:
         return
 

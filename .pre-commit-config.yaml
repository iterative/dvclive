default_language_version:
  python: python3
repos:
  - repo: https://github.com/pre-commit/pre-commit-hooks
    rev: v4.5.0
    hooks:
      - id: check-added-large-files
      - id: check-case-conflict
      - id: check-docstring-first
      - id: check-executables-have-shebangs
      - id: check-json
      - id: check-merge-conflict
        args: ["--assume-in-merge"]
      - id: check-toml
      - id: check-yaml
      - id: debug-statements
      - id: end-of-file-fixer
      - id: mixed-line-ending
        args: ["--fix=lf"]
      - id: sort-simple-yaml
      - id: trailing-whitespace
  - repo: https://github.com/codespell-project/codespell
    rev: v2.2.6
    hooks:
      - id: codespell
        additional_dependencies: ["tomli"]
        exclude: >
          (?x)^(
              .*\.ipynb
          )$
  - repo: https://github.com/astral-sh/ruff-pre-commit
<<<<<<< HEAD
    rev: "v0.2.1"
=======
    rev: v0.1.8
>>>>>>> b8526e95
    hooks:
      - id: ruff
        args: [--fix, --exit-non-zero-on-fix]
      - id: ruff-format
  - repo: https://github.com/macisamuele/language-formatters-pre-commit-hooks
    rev: v2.12.0
    hooks:
      - id: pretty-format-toml
        args: [--autofix, --no-sort]
      - id: pretty-format-yaml
        args: [--autofix, --indent, '2', '--offset', '2', --preserve-quotes]<|MERGE_RESOLUTION|>--- conflicted
+++ resolved
@@ -29,11 +29,7 @@
               .*\.ipynb
           )$
   - repo: https://github.com/astral-sh/ruff-pre-commit
-<<<<<<< HEAD
     rev: "v0.2.1"
-=======
-    rev: v0.1.8
->>>>>>> b8526e95
     hooks:
       - id: ruff
         args: [--fix, --exit-non-zero-on-fix]
